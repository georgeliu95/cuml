--- conflicted
+++ resolved
@@ -45,15 +45,13 @@
   void SetUp() override {
     params = ::testing::TestWithParam<MeanCenterInputs<T, IdxType>>::GetParam();
     Random::Rng r(params.seed);
-<<<<<<< HEAD
-    int rows = params.rows, cols = params.cols;
-    int len = rows * cols;
+
     cudaStream_t stream;
     CUDA_CHECK(cudaStreamCreate(&stream));
-=======
+
     auto rows = params.rows, cols = params.cols;
     auto len = rows * cols;
->>>>>>> 49966031
+
     allocate(out, len);
     allocate(out_ref, len);
     allocate(data, len);
