/*
 * Copyright (c) 2018, NVIDIA CORPORATION.
 *
 * Licensed under the Apache License, Version 2.0 (the "License");
 * you may not use this file except in compliance with the License.
 * You may obtain a copy of the License at
 *
 *     http://www.apache.org/licenses/LICENSE-2.0
 *
 * Unless required by applicable law or agreed to in writing, software
 * distributed under the License is distributed on an "AS IS" BASIS,
 * WITHOUT WARRANTIES OR CONDITIONS OF ANY KIND, either express or implied.
 * See the License for the specific language governing permissions and
 * limitations under the License.
 */

#pragma once

#include "matrix/matrix.h"
#include "cublas_wrappers.h"
#include "cuda_utils.h"
#include "cusolver_wrappers.h"
#include "gemm.h"
#include "transpose.h"
#include "matrix/math.h"
#include "eig.h"
#include "common/cuml_allocator.hpp"
#include "common/device_buffer.hpp"

namespace MLCommon {
namespace LinAlg {

/**
 * @defgroup singular value decomposition (SVD) on the column major float type
 * input matrix using QR method
 * @param in: input matrix
 * @param n_rows: number rows of input matrix
 * @param n_cols: number columns of input matrix
 * @param sing_vals: singular values of input matrix
 * @param left_sing_vecs: left singular values of input matrix
 * @param right_sing_vecs: right singular values of input matrix
 * @param gen_left_vec: generate left eig vector. Not activated.
 * @param gen_right_vec: generate right eig vector. Not activated.
 * @param cusolverH cusolver handle
 * @param cublasH cublas handle
 * @param allocator device allocator for temporary buffers during computation
 * @param stream cuda stream
 * @{
 */
// TODO: activate gen_left_vec and gen_right_vec options
// TODO: couldn't template this function due to cusolverDnSgesvd and
// cusolverSnSgesvd. Check if there is any other way.
template <typename T>
void svdQR(T *in, int n_rows, int n_cols, T *sing_vals, T *left_sing_vecs,
           T *right_sing_vecs, bool trans_right, bool gen_left_vec, bool gen_right_vec,
           cusolverDnHandle_t cusolverH, cublasHandle_t cublasH,
           std::shared_ptr<deviceAllocator> allocator, cudaStream_t stream) {
  const int m = n_rows;
  const int n = n_cols;

  device_buffer<int> devInfo(allocator, stream, 1);
  T *d_rwork = nullptr;

  int lwork = 0;
  CUSOLVER_CHECK(
    cusolverDngesvd_bufferSize<T>(cusolverH, n_rows, n_cols, &lwork));
  device_buffer<T> d_work(allocator, stream, lwork);

  char jobu = 'S';
  char jobvt = 'A';

  if (!gen_left_vec) {
	  char new_u = 'N';
	  strcpy(&jobu, &new_u);
  }

  if (!gen_right_vec) {
	  char new_vt = 'N';
  	  strcpy(&jobvt, &new_vt);
  }

  CUSOLVER_CHECK(cusolverDngesvd(cusolverH, jobu, jobvt, m, n, in, m, sing_vals,
                                 left_sing_vecs, m, right_sing_vecs, n,
                                 d_work.data(), lwork, d_rwork, devInfo.data(), stream));

  // Transpose the right singular vector back
  if (trans_right)
	  transpose(right_sing_vecs, n_cols, stream);

  CUDA_CHECK(cudaGetLastError());

  int dev_info;
<<<<<<< HEAD
  updateHostAsync(&dev_info, devInfo.data(), 1, stream);
=======
  updateHost(&dev_info, devInfo, 1, stream);
>>>>>>> 00781d1c
  CUDA_CHECK(cudaStreamSynchronize(stream));
  ASSERT(dev_info == 0,
         "svd.h: svd couldn't converge to a solution. "
         "This usually occurs when some of the features do not vary enough.");
}

template <typename T>
void svdEig(T* in, int n_rows, int n_cols, T* S,
            T* U, T* V, bool gen_left_vec,
            cublasHandle_t cublasH, cusolverDnHandle_t cusolverH,
            cudaStream_t stream, std::shared_ptr<deviceAllocator> allocator) {

	int len = n_cols * n_cols;
        device_buffer<T> in_cross_mult(allocator, stream, len);

	T alpha = T(1);
	T beta = T(0);
	gemm(in, n_rows, n_cols, in, in_cross_mult.data(), n_cols, n_cols, CUBLAS_OP_T,
             CUBLAS_OP_N, alpha, beta, cublasH, stream);

        eigDC(in_cross_mult.data(), n_cols, n_cols, V, S, cusolverH, stream, allocator);

	Matrix::colReverse(V, n_cols, n_cols, stream);
	Matrix::rowReverse(S, n_cols, 1, stream);

	Matrix::seqRoot(S, S, alpha, n_cols, stream, true);

    if (gen_left_vec) {
    	gemm(in, n_rows, n_cols, V, U, n_rows, n_cols, CUBLAS_OP_N, CUBLAS_OP_N,
             alpha, beta, cublasH, stream);
        Matrix::matrixVectorBinaryDivSkipZero(U, S, n_rows, n_cols, false, true, stream);
    }
}


/**
 * @defgroup singular value decomposition (SVD) on the column major input matrix
 * using Jacobi method
 * @param in: input matrix
 * @param n_rows: number rows of input matrix
 * @param n_cols: number columns of input matrix
 * @param sing_vals: singular values of input matrix
 * @param left_sing_vecs: left singular vectors of input matrix
 * @param right_sing_vecs_trans: right singular vectors of input matrix
 * @param gen_left_vec: generate left eig vector. Not activated.
 * @param gen_right_vec: generate right eig vector. Not activated.
 * @param tol: error tolerance for the jacobi method. Algorithm stops when the
 * error is below tol
 * @param sweeps: number of sweeps in the Jacobi algorithm. The more the better
 * accuracy.
 * @param cusolverH cusolver handle
 * @param allocator device allocator for temporary buffers during computation
 * @{
 */

template <typename math_t>
void svdJacobi(math_t *in, int n_rows, int n_cols, math_t *sing_vals,
               math_t *left_sing_vecs, math_t *right_sing_vecs,
               bool gen_left_vec, bool gen_right_vec, math_t tol,
               int max_sweeps, cusolverDnHandle_t cusolverH, cudaStream_t stream,
               std::shared_ptr<deviceAllocator> allocator) {
  gesvdjInfo_t gesvdj_params = NULL;

  CUSOLVER_CHECK(cusolverDnCreateGesvdjInfo(&gesvdj_params));
  CUSOLVER_CHECK(cusolverDnXgesvdjSetTolerance(gesvdj_params, tol));
  CUSOLVER_CHECK(cusolverDnXgesvdjSetMaxSweeps(gesvdj_params, max_sweeps));

  int m = n_rows;
  int n = n_cols;

  device_buffer<int> devInfo(allocator, stream, 1);

  int lwork = 0;
  int econ = 1;

  CUSOLVER_CHECK(cusolverDngesvdj_bufferSize(
    cusolverH, CUSOLVER_EIG_MODE_VECTOR, econ, m, n, in, m, sing_vals,
    left_sing_vecs, m, right_sing_vecs, n, &lwork, gesvdj_params));

  device_buffer<math_t> d_work(allocator, stream, lwork);

  CUSOLVER_CHECK(cusolverDngesvdj(cusolverH, CUSOLVER_EIG_MODE_VECTOR, econ, m,
                                  n, in, m, sing_vals, left_sing_vecs, m,
                                  right_sing_vecs, n, d_work.data(), lwork, devInfo.data(),
                                  gesvdj_params, stream));

  CUSOLVER_CHECK(cusolverDnDestroyGesvdjInfo(gesvdj_params));
}

/**
 * @defgroup reconstruct a matrix use left and right singular vectors and
 * singular values
 * @param U: left singular vectors of size n_rows x k
 * @param S: square matrix with singular values on its diagonal, k x k
 * @param VT: right singular vectors of size n_cols x k
 * @param out: reconstructed matrix to be returned
 * @param n_rows: number rows of output matrix
 * @param n_cols: number columns of output matrix
 * @param k: number of singular values
 * @param cublasH cublas handle
 * @param allocator device allocator for temporary buffers during computation
 * @{
 */
template <typename math_t>
void svdReconstruction(math_t *U, math_t *S, math_t *V, math_t *out, int n_rows,
                       int n_cols, int k, cublasHandle_t cublasH, cudaStream_t stream,
                       std::shared_ptr<deviceAllocator> allocator) {
  const math_t alpha = 1.0, beta = 0.0;
  device_buffer<math_t> SVT(allocator, stream, k * n_cols);

  gemm(S, k, k, V, SVT.data(), k, n_cols, CUBLAS_OP_N, CUBLAS_OP_T, alpha, beta,
       cublasH, stream);
  gemm(U, n_rows, k, SVT.data(), out, n_rows, n_cols, CUBLAS_OP_N, CUBLAS_OP_N, alpha,
       beta, cublasH, stream);
}

/**
 * @defgroup reconstruct a matrix use left and right singular vectors and
 * singular values
 * @param U: left singular vectors of size n_rows x k
 * @param S_vec: singular values as a vector
 * @param VT: right singular vectors of size n_cols x k
 * @param n_rows: number rows of output matrix
 * @param n_cols: number columns of output matrix
 * @param k: number of singular values to be computed, 1.0 for normal SVD
 * @param tol: tolerance for the evaluation
 * @param cublasH cublas handle
 * @param allocator device allocator for temporary buffers during computation
 * @{
 */
template <typename math_t>
bool evaluateSVDByL2Norm(math_t *A_d, math_t *U, math_t *S_vec, math_t *V,
                         int n_rows, int n_cols, int k, math_t tol,
                         cublasHandle_t cublasH, cudaStream_t stream,
                         std::shared_ptr<deviceAllocator> allocator) {
  int m = n_rows, n = n_cols;

  // form product matrix
  device_buffer<math_t> P_d(allocator, stream, m * n);
  device_buffer<math_t> S_mat(allocator, stream, k * k);
  CUDA_CHECK(cudaMemsetAsync(P_d.data(), 0, sizeof(math_t) * m * n, stream));
  CUDA_CHECK(cudaMemsetAsync(S_mat.data(), 0, sizeof(math_t) * k * k, stream));

  Matrix::initializeDiagonalMatrix(S_vec, S_mat.data(), k, k, stream);
  svdReconstruction(U, S_mat.data(), V, P_d.data(), m, n, k, cublasH, stream,
                    allocator);

  // get norms of each
  math_t normA = Matrix::getL2Norm(A_d, m * n, cublasH, stream);
  math_t normU = Matrix::getL2Norm(U, m * k, cublasH, stream);
  math_t normS = Matrix::getL2Norm(S_mat.data(), k * k, cublasH, stream);
  math_t normV = Matrix::getL2Norm(V, n * k, cublasH, stream);
  math_t normP = Matrix::getL2Norm(P_d.data(), m * n, cublasH, stream);

  // calculate percent error
  const math_t alpha = 1.0, beta = -1.0;
  device_buffer<math_t> A_minus_P(allocator, stream, m * n);
  CUDA_CHECK(cudaMemsetAsync(A_minus_P.data(), 0, sizeof(math_t) * m * n, stream));

  CUBLAS_CHECK(cublasgeam(cublasH, CUBLAS_OP_N, CUBLAS_OP_N, m, n, &alpha, A_d,
                          m, &beta, P_d.data(), m, A_minus_P.data(), m, stream));

  math_t norm_A_minus_P = Matrix::getL2Norm(A_minus_P.data(), m * n, cublasH, stream);
  math_t percent_error = 100.0 * norm_A_minus_P / normA;
  return (percent_error / 100.0 < tol);
}

}; // end namespace LinAlg
}; // end namespace MLCommon<|MERGE_RESOLUTION|>--- conflicted
+++ resolved
@@ -90,11 +90,7 @@
   CUDA_CHECK(cudaGetLastError());
 
   int dev_info;
-<<<<<<< HEAD
-  updateHostAsync(&dev_info, devInfo.data(), 1, stream);
-=======
   updateHost(&dev_info, devInfo, 1, stream);
->>>>>>> 00781d1c
   CUDA_CHECK(cudaStreamSynchronize(stream));
   ASSERT(dev_info == 0,
          "svd.h: svd couldn't converge to a solution. "
