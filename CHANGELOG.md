# cuML 0.14.0 (Date TBD)

## New Features

## Improvements
- PR #1944: Support for dask_cudf.core.Series in _extract_partitions
- PR #1947: Cleaning up cmake
- PR #1927: Use Cython's `new_build_ext` (if available)
- PR #1946: Removed zlib dependency from cmake
<<<<<<< HEAD
- PR #1968: Update SVC SVR with cuML Array
=======
- PR #1972: updates to our flow to use conda-forge's clang and clang-tools packages
>>>>>>> e6001126
- PR #1974: Reduce ARIMA testing time
- PR #1984: Enable Ninja build

## Bug Fixes
- PR #1939: Fix syntax error in cuml.common.array
- PR #1941: Remove c++ cuda flag that was getting duplicated in CMake
- PR #1971: python: Correctly honor --singlegpu option and CUML_BUILD_PATH env variable
- PR #1969: Update libcumlprims to 0.14
- PR #1973: Add missing mg files for setup.py --singlegpu flag
- PR #1993: Set `umap_transform_reproducibility` tests to xfail

# cuML 0.13.0 (Date TBD)

## New Features
- PR #1777: Python bindings for entropy
- PR #1742: Mean squared error implementation with cupy
- PR #1766: Mean absolute error implementation with cupy
- PR #1766: Mean squared log error implementation with cupy
- PR #1635: cuML Array shim and configurable output added to cluster methods
- PR #1586: Seasonal ARIMA
- PR #1683: cuml.dask make_regression
- PR #1689: Add framework for cuML Dask serializers
- PR #1709: Add `decision_function()` and `predict_proba()` for LogisticRegression
- PR #1714: Add `print_env.sh` file to gather important environment details
- PR #1750: LinearRegression CumlArray for configurable output
- PR #1767: Single GPU decomposition models configurable output
- PR #1646: Using FIL to predict in MNMG RF
- PR #1778: Make cuML Handle picklable
- PR #1738: cuml.dask refactor beginning and dask array input option for OLS, Ridge and KMeans
- PR #1874: Add predict_proba function to RF classifier
- PR #1815: Adding KNN parameter to UMAP

## Improvements
- PR #1644: Add `predict_proba()` for FIL binary classifier
- PR #1620: Pickling tests now automatically finds all model classes inheriting from cuml.Base
- PR #1637: Update to newer treelite version with XGBoost 1.0 compatibility
- PR #1632: Fix MBSGD models inheritance, they now inherits from cuml.Base
- PR #1628: Remove submodules from cuML
- PR #1755: Expose the build_treelite function for python
- PR #1649: Add the fil_sparse_format variable option to RF API
- PR #1647: storage_type=AUTO uses SPARSE for large models
- PR #1668: Update the warning statement thrown in RF when the seed is set but n_streams is not 1
- PR #1662: use of direct cusparse calls for coo2csr, instead of depending on nvgraph
- PR #1747: C++: dbscan performance improvements and cleanup
- PR #1697: Making trustworthiness batchable and using proper workspace
- PR #1721: Improving UMAP pytests
- PR #1717: Call `rmm_cupy_allocator` for CuPy allocations
- PR #1718: Import `using_allocator` from `cupy.cuda`
- PR #1723: Update RF Classifier to throw an exception for multi-class pickling
- PR #1726: Decorator to allocate CuPy arrays with RMM
- PR #1719: UMAP random seed reproducibility
- PR #1748: Test serializing `CumlArray` objects
- PR #1776: Refactoring pca/tsvd distributed
- PR #1762: Update CuPy requirement to 7
- PR #1768: C++: Different input and output types for add and subtract prims
- PR #1790: Add support for multiple seeding in k-means++
- PR #1805: Adding new Dask cuda serializers to naive bayes + a trivial perf update
- PR #1812: C++: bench: UMAP benchmark cases added
- PR #1795: Add capability to build CumlArray from bytearray/memoryview objects
- PR #1824: C++: improving the performance of UMAP algo
- PR #1816: Add ARIMA notebook
- PR #1856: Update docs for 0.13
- PR #1827: Add HPO demo Notebook
- PR #1825: `--nvtx` option in `build.sh`
- PR #1847: Update XGBoost version for CI
- PR #1837: Simplify cuML Array construction
- PR #1848: Rely on subclassing for cuML Array serialization
- PR #1866: Minimizing client memory pressure on Naive Bayes
- PR #1788: Removing complexity bottleneck in S-ARIMA
- PR #1891: Additional improvements to naive bayes tree reduction

## Bug Fixes
- PR #1835 : Fix calling default RF Classification always
- PT #1904: replace cub sort
- PR #1833: Fix depth issue in shallow RF regression estimators
- PR #1770: Warn that KalmanFilter is deprecated
- PR #1775: Allow CumlArray to work with inputs that have no 'strides' in array interface
- PR #1594: Train-test split is now reproducible
- PR #1590: Fix destination directory structure for run-clang-format.py
- PR #1611: Fixing pickling errors for KNN classifier and regressor
- PR #1617: Fixing pickling issues for SVC and SVR
- PR #1634: Fix title in KNN docs
- PR #1627: Adding a check for multi-class data in RF classification
- PR #1654: Skip treelite patch if its already been applied
- PR #1661: Fix nvstring variable name
- PR #1673: Using struct for caching dlsym state in communicator
- PR #1659: TSNE - introduce 'convert_dtype' and refactor class attr 'Y' to 'embedding_'
- PR #1672: Solver 'svd' in Linear and Ridge Regressors when n_cols=1
- PR #1670: Lasso & ElasticNet - cuml Handle added
- PR #1671: Update for accessing cuDF Series pointer
- PR #1652: Support XGBoost 1.0+ models in FIL
- PR #1702: Fix LightGBM-FIL validation test
- PR #1701: test_score kmeans test passing with newer cupy version
- PR #1706: Remove multi-class bug from QuasiNewton
- PR #1699: Limit CuPy to <7.2 temporarily
- PR #1708: Correctly deallocate cuML handles in Cython
- PR #1730: Fixes to KF for test stability (mainly in CUDA 10.2)
- PR #1729: Fixing naive bayes UCX serialization problem in fit()
- PR #1749: bug fix rf classifier/regressor on seg fault in bench
- PR #1751: Updated RF documentation
- PR #1765: Update the checks for using RF GPU predict
- PR #1787: C++: unit-tests to check for RF accuracy. As well as a bug fix to improve RF accuracy
- PR #1793: Updated fil pyx to solve memory leakage issue
- PR #1810: Quickfix - chunkage in dask make_regression
- PR #1842: DistributedDataHandler not properly setting 'multiple'
- PR #1849: Critical fix in ARIMA initial estimate
- PR #1851: Fix for cuDF behavior change for multidimensional arrays
- PR #1852: Remove Thrust warnings
- PR #1868: Turning off IPC caching until it is fixed in UCX-py/UCX
- PR #1876: UMAP exponential decay parameters fix
- PR #1887: Fix hasattr for missing attributes on base models
- PR #1877: Remove resetting index in shuffling in train_test_split
- PR #1893: Updating UCX in comms to match current UCX-py
- PR #1888: Small train_test_split test fix
- PR #1899: Fix dask `extract_partitions()`, remove transformation as instance variable in PCA and TSVD and match sklearn APIs
- PR #1920: Temporarily raising threshold for UMAP reproducibility tests
- PR #1918: Create memleak fixture to skip memleak tests in CI for now
- PR #1926: Update batch matrix test margins
- PR #1925: Fix failing dask tests
- PR #1936: Update DaskRF regression test to xfail
- PR #1932: Isolating cause of make_blobs failure
- PR #1951: Dask Random forest regression CPU predict bug fix
- PR #1948: Adjust BatchedMargin margin and disable tests temporarily
- PR #1950: Fix UMAP test failure



# cuML 0.12.0 (04 Feb 2020)

## New Features
- PR #1483: prims: Fused L2 distance and nearest-neighbor prim
- PR #1494: bench: ml-prims benchmark
- PR #1514: bench: Fused L2 NN prim benchmark
- PR #1411: Cython side of MNMG OLS
- PR #1520: Cython side of MNMG Ridge Regression
- PR #1516: Suppor Vector Regression (epsilon-SVR)

## Improvements
- PR #1638: Update cuml/docs/README.md
- PR #1468: C++: updates to clang format flow to make it more usable among devs
- PR #1473: C++: lazy initialization of "costly" resources inside cumlHandle
- PR #1443: Added a new overloaded GEMM primitive
- PR #1489: Enabling deep trees using Gather tree builder
- PR #1463: Update FAISS submodule to 1.6.1
- PR #1488: Add codeowners
- PR #1432: Row-major (C-style) GPU arrays for benchmarks
- PR #1490: Use dask master instead of conda package for testing
- PR #1375: Naive Bayes & Distributed Naive Bayes
- PR #1377: Add GPU array support for FIL benchmarking
- PR #1493: kmeans: add tiling support for 1-NN computation and use fusedL2-1NN prim for L2 distance metric
- PR #1532: Update CuPy to >= 6.6 and allow 7.0
- PR #1528: Re-enabling KNN using dynamic library loading for UCX in communicator
- PR #1545: Add conda environment version updates to ci script
- PR #1541: Updates for libcudf++ Python refactor
- PR #1555: FIL-SKL, an SKLearn-based benchmark for FIL
- PR #1537: Improve pickling and scoring suppport for many models to support hyperopt
- PR #1551: Change custom kernel to cupy for col/row order transform
- PR #1533: C++: interface header file separation for SVM
- PR #1560: Helper function to allocate all new CuPy arrays with RMM memory management
- PR #1570: Relax nccl in conda recipes to >=2.4 (matching CI)
- PR #1578: Add missing function information to the cuML documenataion
- PR #1584: Add has_scipy utility function for runtime check
- PR #1583: API docs updates for 0.12
- PR #1591: Updated FIL documentation

## Bug Fixes
- PR #1470: Documentation: add make_regression, fix ARIMA section
- PR #1482: Updated the code to remove sklearn from the mbsgd stress test
- PR #1491: Update dev environments for 0.12
- PR #1512: Updating setup_cpu() in SpeedupComparisonRunner
- PR #1498: Add build.sh to code owners
- PR #1505: cmake: added correct dependencies for prims-bench build
- PR #1534: Removed TODO comment in create_ucp_listeners()
- PR #1548: Fixing umap extra unary op in knn graph
- PR #1547: Fixing MNMG kmeans score. Fixing UMAP pickling before fit(). Fixing UMAP test failures.
- PR #1557: Increasing threshold for kmeans score
- PR #1562: Increasing threshold even higher
- PR #1564: Fixed a typo in function cumlMPICommunicator_impl::syncStream
- PR #1569: Remove Scikit-learn exception and depedenncy in SVM
- PR #1575: Add missing dtype parameter in call to strides to order for CuPy 6.6 code path
- PR #1574: Updated the init file to include SVM
- PR #1589: Fixing the default value for RF and updating mnmg predict to accept cudf
- PR #1601: Fixed wrong datatype used in knn voting kernel

# cuML 0.11.0 (11 Dec 2019)

## New Features

- PR #1295: Cython side of MNMG PCA
- PR #1218: prims: histogram prim
- PR #1129: C++: Separate include folder for C++ API distribution
- PR #1282: OPG KNN MNMG Code (disabled for 0.11)
- PR #1242: Initial implementation of FIL sparse forests
- PR #1194: Initial ARIMA time-series modeling support.
- PR #1286: Importing treelite models as FIL sparse forests
- PR #1285: Fea minimum impurity decrease RF param
- PR #1301: Add make_regression to generate regression datasets
- PR #1322: RF pickling using treelite, protobuf and FIL
- PR #1332: Add option to cuml.dask make_blobs to produce dask array
- PR #1307: Add RF regression benchmark
- PR #1327: Update the code to build treelite with protobuf
- PR #1289: Add Python benchmarking support for FIL
- PR #1371: Cython side of MNMG tSVD
- PR #1386: Expose SVC decision function value

## Improvements
- PR #1170: Use git to clone subprojects instead of git submodules
- PR #1239: Updated the treelite version
- PR #1225: setup.py clone dependencies like cmake and correct include paths
- PR #1224: Refactored FIL to prepare for sparse trees
- PR #1249: Include libcuml.so C API in installed targets
- PR #1259: Conda dev environment updates and use libcumlprims current version in CI
- PR #1277: Change dependency order in cmake for better printing at compile time
- PR #1264: Add -s flag to GPU CI pytest for better error printing
- PR #1271: Updated the Ridge regression documentation
- PR #1283: Updated the cuMl docs to include MBSGD and adjusted_rand_score
- PR #1300: Lowercase parameter versions for FIL algorithms
- PR #1312: Update CuPy to version 6.5 and use conda-forge channel
- PR #1336: Import SciKit-Learn models into FIL
- PR #1314: Added options needed for ASVDb output (CUDA ver, etc.), added option
  to select algos
- PR #1335: Options to print available algorithms and datasets
  in the Python benchmark
- PR #1338: Remove BUILD_ABI references in CI scripts
- PR #1340: Updated unit tests to uses larger dataset
- PR #1351: Build treelite temporarily for GPU CI testing of FIL Scikit-learn
  model importing
- PR #1367: --test-split benchmark parameter for train-test split
- PR #1360: Improved tests for importing SciKit-Learn models into FIL
- PR #1368: Add --num-rows benchmark command line argument
- PR #1351: Build treelite temporarily for GPU CI testing of FIL Scikit-learn model importing
- PR #1366: Modify train_test_split to use CuPy and accept device arrays
- PR #1258: Documenting new MPI communicator for multi-node multi-GPU testing
- PR #1345: Removing deprecated should_downcast argument
- PR #1362: device_buffer in UMAP + Sparse prims
- PR #1376: AUTO value for FIL algorithm
- PR #1408: Updated pickle tests to delete the pre-pickled model to prevent pointer leakage
- PR #1357: Run benchmarks multiple times for CI
- PR #1382: ARIMA optimization: move functions to C++ side
- PR #1392: Updated RF code to reduce duplication of the code
- PR #1444: UCX listener running in its own isolated thread
- PR #1445: Improved performance of FIL sparse trees
- PR #1431: Updated API docs
- PR #1441: Remove unused CUDA conda labels
- PR #1439: Match sklearn 0.22 default n_estimators for RF and fix test errors
- PR #1461: Add kneighbors to API docs

## Bug Fixes
- PR #1281: Making rng.h threadsafe
- PR #1212: Fix cmake git cloning always running configure in subprojects
- PR #1261: Fix comms build errors due to cuml++ include folder changes
- PR #1267: Update build.sh for recent change of building comms in main CMakeLists
- PR #1278: Removed incorrect overloaded instance of eigJacobi
- PR #1302: Updates for numba 0.46
- PR #1313: Updated the RF tests to set the seed and n_streams
- PR #1319: Using machineName arg passed in instead of default for ASV reporting
- PR #1326: Fix illegal memory access in make_regression (bounds issue)
- PR #1330: Fix C++ unit test utils for better handling of differences near zero
- PR #1342: Fix to prevent memory leakage in Lasso and ElasticNet
- PR #1337: Fix k-means init from preset cluster centers
- PR #1354: Fix SVM gamma=scale implementation
- PR #1344: Change other solver based methods to create solver object in init
- PR #1373: Fixing a few small bugs in make_blobs and adding asserts to pytests
- PR #1361: Improve SMO error handling
- PR #1384: Lower expectations on batched matrix tests to prevent CI failures
- PR #1380: Fix memory leaks in ARIMA
- PR #1391: Lower expectations on batched matrix tests even more
- PR #1394: Warning added in svd for cuda version 10.1
- PR #1407: Resolved RF predict issues and updated RF docstring
- PR #1401: Patch for lbfgs solver for logistic regression with no l1 penalty
- PR #1416: train_test_split numba and rmm device_array output bugfix
- PR #1419: UMAP pickle tests are using wrong n_neighbors value for trustworthiness
- PR #1438: KNN Classifier to properly return Dataframe with Dataframe input
- PR #1425: Deprecate seed and use random_state similar to Scikit-learn in train_test_split
- PR #1458: Add joblib as an explicit requirement
- PR #1474: Defer knn mnmg to 0.12 nightly builds and disable ucx-py dependency

# cuML 0.10.0 (16 Oct 2019)

## New Features
- PR #1148: C++ benchmark tool for c++/CUDA code inside cuML
- PR #1071: Selective eigen solver of cuSolver
- PR #1073: Updating RF wrappers to use FIL for GPU accelerated prediction
- PR #1104: CUDA 10.1 support
- PR #1113: prims: new batched make-symmetric-matrix primitive
- PR #1112: prims: new batched-gemv primitive
- PR #855: Added benchmark tools
- PR #1149 Add YYMMDD to version tag for nightly conda packages
- PR #892: General Gram matrices prim
- PR #912: Support Vector Machine
- PR #1274: Updated the RF score function to use GPU predict

## Improvements
- PR #961: High Peformance RF; HIST algo
- PR #1028: Dockerfile updates after dir restructure. Conda env yaml to add statsmodels as a dependency
- PR #1047: Consistent OPG interface for kmeans, based on internal libcumlprims update
- PR #763: Add examples to train_test_split documentation
- PR #1093: Unified inference kernels for different FIL algorithms
- PR #1076: Paying off some UMAP / Spectral tech debt.
- PR #1086: Ensure RegressorMixin scorer uses device arrays
- PR #1110: Adding tests to use default values of parameters of the models
- PR #1108: input_to_host_array function in input_utils for input processing to host arrays
- PR #1114: K-means: Exposing useful params, removing unused params, proxying params in Dask
- PR #1138: Implementing ANY_RANK semantics on irecv
- PR #1142: prims: expose separate InType and OutType for unaryOp and binaryOp
- PR #1115: Moving dask_make_blobs to cuml.dask.datasets. Adding conversion to dask.DataFrame
- PR #1136: CUDA 10.1 CI updates
- PR #1135: K-means: add boundary cases for kmeans||, support finer control with convergence
- PR #1163: Some more correctness improvements. Better verbose printing
- PR #1165: Adding except + in all remaining cython
- PR #1186: Using LocalCUDACluster Pytest fixture
- PR #1173: Docs: Barnes Hut TSNE documentation
- PR #1176: Use new RMM API based on Cython
- PR #1219: Adding custom bench_func and verbose logging to cuml.benchmark
- PR #1247: Improved MNMG RF error checking

## Bug Fixes

- PR #1231: RF respect number of cuda streams from cuml handle
- PR #1230: Rf bugfix memleak in regression
- PR #1208: compile dbscan bug
- PR #1016: Use correct libcumlprims version in GPU CI
- PR #1040: Update version of numba in development conda yaml files
- PR #1043: Updates to accomodate cuDF python code reorganization
- PR #1044: Remove nvidia driver installation from ci/cpu/build.sh
- PR #991: Barnes Hut TSNE Memory Issue Fixes
- PR #1075: Pinning Dask version for consistent CI results
- PR #990: Barnes Hut TSNE Memory Issue Fixes
- PR #1066: Using proper set of workers to destroy nccl comms
- PR #1072: Remove pip requirements and setup
- PR #1074: Fix flake8 CI style check
- PR #1087: Accuracy improvement for sqrt/log in RF max_feature
- PR #1088: Change straggling numba python allocations to use RMM
- PR #1106: Pinning Distributed version to match Dask for consistent CI results
- PR #1116: TSNE CUDA 10.1 Bug Fixes
- PR #1132: DBSCAN Batching Bug Fix
- PR #1162: DASK RF random seed bug fix
- PR #1164: Fix check_dtype arg handling for input_to_dev_array
- PR #1171: SVM prediction bug fix
- PR #1177: Update dask and distributed to 2.5
- PR #1204: Fix SVM crash on Turing
- PR #1199: Replaced sprintf() with snprintf() in THROW()
- PR #1205: Update dask-cuda in yml envs
- PR #1211: Fixing Dask k-means transform bug and adding test
- PR #1236: Improve fix for SMO solvers potential crash on Turing
- PR #1251: Disable compiler optimization for CUDA 10.1 for distance prims
- PR #1260: Small bugfix for major conversion in input_utils
- PR #1276: Fix float64 prediction crash in test_random_forest

# cuML 0.9.0 (21 Aug 2019)

## New Features

- PR #894: Convert RF to treelite format
- PR #826: Jones transformation of params for ARIMA models timeSeries ml-prim
- PR #697: Silhouette Score metric ml-prim
- PR #674: KL Divergence metric ml-prim
- PR #787: homogeneity, completeness and v-measure metrics ml-prim
- PR #711: Mutual Information metric ml-prim
- PR #724: Entropy metric ml-prim
- PR #766: Expose score method based on inertia for KMeans
- PR #823: prims: cluster dispersion metric
- PR #816: Added inverse_transform() for LabelEncoder
- PR #789: prims: sampling without replacement
- PR #813: prims: Col major istance prim
- PR #635: Random Forest & Decision Tree Regression (Single-GPU)
- PR #819: Forest Inferencing Library (FIL)
- PR #829: C++: enable nvtx ranges
- PR #835: Holt-Winters algorithm
- PR #837: treelite for decision forest exchange format
- PR #871: Wrapper for FIL
- PR #870: make_blobs python function
- PR #881: wrappers for accuracy_score and adjusted_rand_score functions
- PR #840: Dask RF classification and regression
- PR #870: make_blobs python function
- PR #879: import of treelite models to FIL
- PR #892: General Gram matrices prim
- PR #883: Adding MNMG Kmeans
- PR #930: Dask RF
- PR #882: TSNE - T-Distributed Stochastic Neighbourhood Embedding
- PR #624: Internals API & Graph Based Dimensionality Reductions Callback
- PR #926: Wrapper for FIL
- PR #994: Adding MPI comm impl for testing / benchmarking MNMG CUDA
- PR #960: Enable using libcumlprims for MG algorithms/prims

## Improvements
- PR #822: build: build.sh update to club all make targets together
- PR #807: Added development conda yml files
- PR #840: Require cmake >= 3.14
- PR #832: Stateless Decision Tree and Random Forest API
- PR #857: Small modifications to comms for utilizing IB w/ Dask
- PR #851: Random forest Stateless API wrappers
- PR #865: High Performance RF
- PR #895: Pretty prints arguments!
- PR #920: Add an empty marker kernel for tracing purposes
- PR #915: syncStream added to cumlCommunicator
- PR #922: Random Forest support in FIL
- PR #911: Update headers to credit CannyLabs BH TSNE implementation
- PR #918: Streamline CUDA_REL environment variable
- PR #924: kmeans: updated APIs to be stateless, refactored code for mnmg support
- PR #950: global_bias support in FIL
- PR #773: Significant improvements to input checking of all classes and common input API for Python
- PR #957: Adding docs to RF & KMeans MNMG. Small fixes for release
- PR #965: Making dask-ml a hard dependency
- PR #976: Update api.rst for new 0.9 classes
- PR #973: Use cudaDeviceGetAttribute instead of relying on cudaDeviceProp object being passed
- PR #978: Update README for 0.9
- PR #1009: Fix references to notebooks-contrib
- PR #1015: Ability to control the number of internal streams in cumlHandle_impl via cumlHandle
- PR #1175: Add more modules to docs ToC

## Bug Fixes

- PR #923: Fix misshapen level/trend/season HoltWinters output
- PR #831: Update conda package dependencies to cudf 0.9
- PR #772: Add missing cython headers to SGD and CD
- PR #849: PCA no attribute trans_input_ transform bug fix
- PR #869: Removing incorrect information from KNN Docs
- PR #885: libclang installation fix for GPUCI
- PR #896: Fix typo in comms build instructions
- PR #921: Fix build scripts using incorrect cudf version
- PR #928: TSNE Stability Adjustments
- PR #934: Cache cudaDeviceProp in cumlHandle for perf reasons
- PR #932: Change default param value for RF classifier
- PR #949: Fix dtype conversion tests for unsupported cudf dtypes
- PR #908: Fix local build generated file ownerships
- PR #983: Change RF max_depth default to 16
- PR #987: Change default values for knn
- PR #988: Switch to exact tsne
- PR #991: Cleanup python code in cuml.dask.cluster
- PR #996: ucx_initialized being properly set in CommsContext
- PR #1007: Throws a well defined error when mutigpu is not enabled
- PR #1018: Hint location of nccl in build.sh for CI
- PR #1022: Using random_state to make K-Means MNMG tests deterministic
- PR #1034: Fix typos and formatting issues in RF docs
- PR #1052: Fix the rows_sample dtype to float

# cuML 0.8.0 (27 June 2019)

## New Features

- PR #652: Adjusted Rand Index metric ml-prim
- PR #679: Class label manipulation ml-prim
- PR #636: Rand Index metric ml-prim
- PR #515: Added Random Projection feature
- PR #504: Contingency matrix ml-prim
- PR #644: Add train_test_split utility for cuDF dataframes
- PR #612: Allow Cuda Array Interface, Numba inputs and input code refactor
- PR #641: C: Separate C-wrapper library build to generate libcuml.so
- PR #631: Add nvcategory based ordinal label encoder
- PR #681: Add MBSGDClassifier and MBSGDRegressor classes around SGD
- PR #705: Quasi Newton solver and LogisticRegression Python classes
- PR #670: Add test skipping functionality to build.sh
- PR #678: Random Forest Python class
- PR #684: prims: make_blobs primitive
- PR #673: prims: reduce cols by key primitive
- PR #812: Add cuML Communications API & consolidate Dask cuML

## Improvements

- PR #597: C++ cuML and ml-prims folder refactor
- PR #590: QN Recover from numeric errors
- PR #482: Introduce cumlHandle for pca and tsvd
- PR #573: Remove use of unnecessary cuDF column and series copies
- PR #601: Cython PEP8 cleanup and CI integration
- PR #596: Introduce cumlHandle for ols and ridge
- PR #579: Introduce cumlHandle for cd and sgd, and propagate C++ errors in cython level for cd and sgd
- PR #604: Adding cumlHandle to kNN, spectral methods, and UMAP
- PR #616: Enable clang-format for enforcing coding style
- PR #618: CI: Enable copyright header checks
- PR #622: Updated to use 0.8 dependencies
- PR #626: Added build.sh script, updated CI scripts and documentation
- PR #633: build: Auto-detection of GPU_ARCHS during cmake
- PR #650: Moving brute force kNN to prims. Creating stateless kNN API.
- PR #662: C++: Bulk clang-format updates
- PR #671: Added pickle pytests and correct pickling of Base class
- PR #675: atomicMin/Max(float, double) with integer atomics and bit flipping
- PR #677: build: 'deep-clean' to build.sh to clean faiss build as well
- PR #683: Use stateless c++ API in KNN so that it can be pickled properly
- PR #686: Use stateless c++ API in UMAP so that it can be pickled properly
- PR #695: prims: Refactor pairwise distance
- PR #707: Added stress test and updated documentation for RF
- PR #701: Added emacs temporary file patterns to .gitignore
- PR #606: C++: Added tests for host_buffer and improved device_buffer and host_buffer implementation
- PR #726: Updated RF docs and stress test
- PR #730: Update README and RF docs for 0.8
- PR #744: Random projections generating binomial on device. Fixing tests.
- PR #741: Update API docs for 0.8
- PR #754: Pickling of UMAP/KNN
- PR #753: Made PCA and TSVD picklable
- PR #746: LogisticRegression and QN API docstrings
- PR #820: Updating DEVELOPER GUIDE threading guidelines

## Bug Fixes
- PR #584: Added missing virtual destructor to deviceAllocator and hostAllocator
- PR #620: C++: Removed old unit-test files in ml-prims
- PR #627: C++: Fixed dbscan crash issue filed in 613
- PR #640: Remove setuptools from conda run dependency
- PR #646: Update link in contributing.md
- PR #649: Bug fix to LinAlg::reduce_rows_by_key prim filed in issue #648
- PR #666: fixes to gitutils.py to resolve both string decode and handling of uncommitted files
- PR #676: Fix template parameters in `bernoulli()` implementation.
- PR #685: Make CuPy optional to avoid nccl conda package conflicts
- PR #687: prims: updated tolerance for reduce_cols_by_key unit-tests
- PR #689: Removing extra prints from NearestNeighbors cython
- PR #718: Bug fix for DBSCAN and increasing batch size of sgd
- PR #719: Adding additional checks for dtype of the data
- PR #736: Bug fix for RF wrapper and .cu print function
- PR #547: Fixed issue if C++ compiler is specified via CXX during configure.
- PR #759: Configure Sphinx to render params correctly
- PR #762: Apply threshold to remove flakiness of UMAP tests.
- PR #768: Fixing memory bug from stateless refactor
- PR #782: Nearest neighbors checking properly whether memory should be freed
- PR #783: UMAP was using wrong size for knn computation
- PR #776: Hotfix for self.variables in RF
- PR #777: Fix numpy input bug
- PR #784: Fix jit of shuffle_idx python function
- PR #790: Fix rows_sample input type for RF
- PR #793: Fix for dtype conversion utility for numba arrays without cupy installed
- PR #806: Add a seed for sklearn model in RF test file
- PR #843: Rf quantile fix

# cuML 0.7.0 (10 May 2019)

## New Features

- PR #405: Quasi-Newton GLM Solvers
- PR #277: Add row- and column-wise weighted mean primitive
- PR #424: Add a grid-sync struct for inter-block synchronization
- PR #430: Add R-Squared Score to ml primitives
- PR #463: Add matrix gather to ml primitives
- PR #435: Expose cumlhandle in cython + developer guide
- PR #455: Remove default-stream arguement across ml-prims and cuML
- PR #375: cuml cpp shared library renamed to libcuml++.so
- PR #460: Random Forest & Decision Trees (Single-GPU, Classification)
- PR #491: Add doxygen build target for ml-prims
- PR #505: Add R-Squared Score to python interface
- PR #507: Add coordinate descent for lasso and elastic-net
- PR #511: Add a minmax ml-prim
- PR #516: Added Trustworthiness score feature
- PR #520: Add local build script to mimic gpuCI
- PR #503: Add column-wise matrix sort primitive
- PR #525: Add docs build script to cuML
- PR #528: Remove current KMeans and replace it with a new single GPU implementation built using ML primitives

## Improvements

- PR #481: Refactoring Quasi-Newton to use cumlHandle
- PR #467: Added validity check on cumlHandle_t
- PR #461: Rewrote permute and added column major version
- PR #440: README updates
- PR #295: Improve build-time and the interface e.g., enable bool-OutType, for distance()
- PR #390: Update docs version
- PR #272: Add stream parameters to cublas and cusolver wrapper functions
- PR #447: Added building and running mlprims tests to CI
- PR #445: Lower dbscan memory usage by computing adjacency matrix directly
- PR #431: Add support for fancy iterator input types to LinAlg::reduce_rows_by_key
- PR #394: Introducing cumlHandle API to dbscan and add example
- PR #500: Added CI check for black listed CUDA Runtime API calls
- PR #475: exposing cumlHandle for dbscan from python-side
- PR #395: Edited the CONTRIBUTING.md file
- PR #407: Test files to run stress, correctness and unit tests for cuml algos
- PR #512: generic copy method for copying buffers between device/host
- PR #533: Add cudatoolkit conda dependency
- PR #524: Use cmake find blas and find lapack to pass configure options to faiss
- PR #527: Added notes on UMAP differences from reference implementation
- PR #540: Use latest release version in update-version CI script
- PR #552: Re-enable assert in kmeans tests with xfail as needed
- PR #581: Add shared memory fast col major to row major function back with bound checks
- PR #592: More efficient matrix copy/reverse methods
- PR #721: Added pickle tests for DBSCAN and Random Projections

## Bug Fixes

- PR #334: Fixed segfault in `ML::cumlHandle_impl::destroyResources`
- PR #349: Developer guide clarifications for cumlHandle and cumlHandle_impl
- PR #398: Fix CI scripts to allow nightlies to be uploaded
- PR #399: Skip PCA tests to allow CI to run with driver 418
- PR #422: Issue in the PCA tests was solved and CI can run with driver 418
- PR #409: Add entry to gitmodules to ignore build artifacts
- PR #412: Fix for svdQR function in ml-prims
- PR #438: Code that depended on FAISS was building everytime.
- PR #358: Fixed an issue when switching streams on MLCommon::device_buffer and MLCommon::host_buffer
- PR #434: Fixing bug in CSR tests
- PR #443: Remove defaults channel from ci scripts
- PR #384: 64b index arithmetic updates to the kernels inside ml-prims
- PR #459: Fix for runtime library path of pip package
- PR #464: Fix for C++11 destructor warning in qn
- PR #466: Add support for column-major in LinAlg::*Norm methods
- PR #465: Fixing deadlock issue in GridSync due to consecutive sync calls
- PR #468: Fix dbscan example build failure
- PR #470: Fix resource leakage in Kalman filter python wrapper
- PR #473: Fix gather ml-prim test for change in rng uniform API
- PR #477: Fixes default stream initialization in cumlHandle
- PR #480: Replaced qn_fit() declaration with #include of file containing definition to fix linker error
- PR #495: Update cuDF and RMM versions in GPU ci test scripts
- PR #499: DEVELOPER_GUIDE.md: fixed links and clarified ML::detail::streamSyncer example
- PR #506: Re enable ml-prim tests in CI
- PR #508: Fix for an error with default argument in LinAlg::meanSquaredError
- PR #519: README.md Updates and adding BUILD.md back
- PR #526: Fix the issue of wrong results when fit and transform of PCA are called separately
- PR #531: Fixing missing arguments in updateDevice() for RF
- PR #543: Exposing dbscan batch size through cython API and fixing broken batching
- PR #551: Made use of ZLIB_LIBRARIES consistent between ml_test and ml_mg_test
- PR #557: Modified CI script to run cuML tests before building mlprims and removed lapack flag
- PR #578: Updated Readme.md to add lasso and elastic-net
- PR #580: Fixing cython garbage collection bug in KNN
- PR #577: Use find libz in prims cmake
- PR #594: fixed cuda-memcheck mean_center test failures


# cuML 0.6.1 (09 Apr 2019)

## Bug Fixes

- PR #462 Runtime library path fix for cuML pip package


# cuML 0.6.0 (22 Mar 2019)

## New Features

- PR #249: Single GPU Stochastic Gradient Descent for linear regression, logistic regression, and linear svm with L1, L2, and elastic-net penalties.
- PR #247: Added "proper" CUDA API to cuML
- PR #235: NearestNeighbors MG Support
- PR #261: UMAP Algorithm
- PR #290: NearestNeighbors numpy MG Support
- PR #303: Reusable spectral embedding / clustering
- PR #325: Initial support for single process multi-GPU OLS and tSVD
- PR #271: Initial support for hyperparameter optimization with dask for many models

## Improvements

- PR #144: Dockerfile update and docs for LinearRegression and Kalman Filter.
- PR #168: Add /ci/gpu/build.sh file to cuML
- PR #167: Integrating full-n-final ml-prims repo inside cuml
- PR #198: (ml-prims) Removal of *MG calls + fixed a bug in permute method
- PR #194: Added new ml-prims for supporting LASSO regression.
- PR #114: Building faiss C++ api into libcuml
- PR #64: Using FAISS C++ API in cuML and exposing bindings through cython
- PR #208: Issue ml-common-3: Math.h: swap thrust::for_each with binaryOp,unaryOp
- PR #224: Improve doc strings for readable rendering with readthedocs
- PR #209: Simplify README.md, move build instructions to BUILD.md
- PR #218: Fix RNG to use given seed and adjust RNG test tolerances.
- PR #225: Support for generating random integers
- PR #215: Refactored LinAlg::norm to Stats::rowNorm and added Stats::colNorm
- PR #234: Support for custom output type and passing index value to main_op in *Reduction kernels
- PR #230: Refactored the cuda_utils header
- PR #236: Refactored cuml python package structure to be more sklearn like
- PR #232: Added reduce_rows_by_key
- PR #246: Support for 2 vectors in the matrix vector operator
- PR #244: Fix for single GPU OLS and Ridge to support one column training data
- PR #271: Added get_params and set_params functions for linear and ridge regression
- PR #253: Fix for issue #250-reduce_rows_by_key failed memcheck for small nkeys
- PR #269: LinearRegression, Ridge Python docs update and cleaning
- PR #322: set_params updated
- PR #237: Update build instructions
- PR #275: Kmeans use of faster gpu_matrix
- PR #288: Add n_neighbors to NearestNeighbors constructor
- PR #302: Added FutureWarning for deprecation of current kmeans algorithm
- PR #312: Last minute cleanup before release
- PR #315: Documentation updating and enhancements
- PR #330: Added ignored argument to pca.fit_transform to map to sklearn's implemenation
- PR #342: Change default ABI to ON
- PR #572: Pulling DBSCAN components into reusable primitives


## Bug Fixes

- PR #193: Fix AttributeError in PCA and TSVD
- PR #211: Fixing inconsistent use of proper batch size calculation in DBSCAN
- PR #202: Adding back ability for users to define their own BLAS
- PR #201: Pass CMAKE CUDA path to faiss/configure script
- PR #200 Avoid using numpy via cimport in KNN
- PR #228: Bug fix: LinAlg::unaryOp with 0-length input
- PR #279: Removing faiss-gpu references in README
- PR #321: Fix release script typo
- PR #327: Update conda requirements for version 0.6 requirements
- PR #352: Correctly calculating numpy chunk sizing for kNN
- PR #345: Run python import as part of package build to trigger compilation
- PR #347: Lowering memory usage of kNN.
- PR #355: Fixing issues with very large numpy inputs to SPMG OLS and tSVD.
- PR #357: Removing FAISS requirement from README
- PR #362: Fix for matVecOp crashing on large input sizes
- PR #366: Index arithmetic issue fix with TxN_t class
- PR #376: Disabled kmeans tests since they are currently too sensitive (see #71)
- PR #380: Allow arbitrary data size on ingress for numba_utils.row_matrix
- PR #385: Fix for long import cuml time in containers and fix for setup_pip
- PR #630: Fixing a missing kneighbors in nearest neighbors python proxy

# cuML 0.5.1 (05 Feb 2019)

## Bug Fixes

- PR #189 Avoid using numpy via cimport to prevent ABI issues in Cython compilation


# cuML 0.5.0 (28 Jan 2019)

## New Features

- PR #66: OLS Linear Regression
- PR #44: Distance calculation ML primitives
- PR #69: Ridge (L2 Regularized) Linear Regression
- PR #103: Linear Kalman Filter
- PR #117: Pip install support
- PR #64: Device to device support from cuML device pointers into FAISS

## Improvements

- PR #56: Make OpenMP optional for building
- PR #67: Github issue templates
- PR #44: Refactored DBSCAN to use ML primitives
- PR #91: Pytest cleanup and sklearn toyset datasets based pytests for kmeans and dbscan
- PR #75: C++ example to use kmeans
- PR #117: Use cmake extension to find any zlib installed in system
- PR #94: Add cmake flag to set ABI compatibility
- PR #139: Move thirdparty submodules to root and add symlinks to new locations
- PR #151: Replace TravisCI testing and conda pkg builds with gpuCI
- PR #164: Add numba kernel for faster column to row major transform
- PR #114: Adding FAISS to cuml build

## Bug Fixes

- PR #48: CUDA 10 compilation warnings fix
- PR #51: Fixes to Dockerfile and docs for new build system
- PR #72: Fixes for GCC 7
- PR #96: Fix for kmeans stack overflow with high number of clusters
- PR #105: Fix for AttributeError in kmeans fit method
- PR #113: Removed old  glm python/cython files
- PR #118: Fix for AttributeError in kmeans predict method
- PR #125: Remove randomized solver option from PCA python bindings


# cuML 0.4.0 (05 Dec 2018)

## New Features

## Improvements

- PR #42: New build system: separation of libcuml.so and cuml python package
- PR #43: Added changelog.md

## Bug Fixes


# cuML 0.3.0 (30 Nov 2018)

## New Features

- PR #33: Added ability to call cuML algorithms using numpy arrays

## Improvements

- PR #24: Fix references of python package from cuML to cuml and start using versioneer for better versioning
- PR #40: Added support for refactored cuDF 0.3.0, updated Conda files
- PR #33: Major python test cleaning, all tests pass with cuDF 0.2.0 and 0.3.0. Preparation for new build system
- PR #34: Updated batch count calculation logic in DBSCAN
- PR #35: Beginning of DBSCAN refactor to use cuML mlprims and general improvements

## Bug Fixes

- PR #30: Fixed batch size bug in DBSCAN that caused crash. Also fixed various locations for potential integer overflows
- PR #28: Fix readthedocs build documentation
- PR #29: Fix pytests for cuml name change from cuML
- PR #33: Fixed memory bug that would cause segmentation faults due to numba releasing memory before it was used. Also fixed row major/column major bugs for different algorithms
- PR #36: Fix kmeans gtest to use device data
- PR #38: cuda\_free bug removed that caused google tests to sometimes pass and sometimes fail randomly
- PR #39: Updated cmake to correctly link with CUDA libraries, add CUDA runtime linking and include source files in compile target

# cuML 0.2.0 (02 Nov 2018)

## New Features

- PR #11: Kmeans algorithm added
- PR #7: FAISS KNN wrapper added
- PR #21: Added Conda install support

## Improvements

- PR #15: Added compatibility with cuDF (from prior pyGDF)
- PR #13: Added FAISS to Dockerfile
- PR #21: Added TravisCI build system for CI and Conda builds

## Bug Fixes

- PR #4: Fixed explained variance bug in TSVD
- PR #5: Notebook bug fixes and updated results


# cuML 0.1.0

Initial release including PCA, TSVD, DBSCAN, ml-prims and cython wrappers<|MERGE_RESOLUTION|>--- conflicted
+++ resolved
@@ -7,11 +7,8 @@
 - PR #1947: Cleaning up cmake
 - PR #1927: Use Cython's `new_build_ext` (if available)
 - PR #1946: Removed zlib dependency from cmake
-<<<<<<< HEAD
 - PR #1968: Update SVC SVR with cuML Array
-=======
 - PR #1972: updates to our flow to use conda-forge's clang and clang-tools packages
->>>>>>> e6001126
 - PR #1974: Reduce ARIMA testing time
 - PR #1984: Enable Ninja build
 
