--- conflicted
+++ resolved
@@ -1,11 +1,8 @@
 # cuML 0.13.0 (Date TBD)
 
 ## New Features
-<<<<<<< HEAD
 - PR #1586: Seasonal ARIMA
-=======
 - PR #1683: cuml.dask make_regression
->>>>>>> 5bc945fa
 - PR #1689: Add framework for cuML Dask serializers
 
 ## Improvements
