# cuML 0.13.0 (Date TBD)

## New Features

## Improvements
- PR #1632: Fix MBSGD models inheritance, they now inherits from cuml.Base
- PR #1628: Remove submodules from cuML

## Bug Fixes
- PR #1594: Train-test split is now reproducible
- PR #1590: Fix destination directory structure for run-clang-format.py
- PR #1611: Fixing pickling errors for KNN classifier and regressor
<<<<<<< HEAD
- PR #1617: Fixing pickling issues for SVC and SVR
=======
- PR #1634: Fix title in KNN docs
- PR #1627: Adding a check for multi-class data in RF classification
>>>>>>> df3933ee

# cuML 0.12.0 (Date TBD)

## New Features
- PR #1483: prims: Fused L2 distance and nearest-neighbor prim
- PR #1494: bench: ml-prims benchmark
- PR #1514: bench: Fused L2 NN prim benchmark
- PR #1411: Cython side of MNMG OLS
- PR #1520: Cython side of MNMG Ridge Regression
- PR #1516: Suppor Vector Regression (epsilon-SVR)

## Improvements
- PR #1468: C++: updates to clang format flow to make it more usable among devs
- PR #1473: C++: lazy initialization of "costly" resources inside cumlHandle
- PR #1443: Added a new overloaded GEMM primitive
- PR #1489: Enabling deep trees using Gather tree builder
- PR #1463: Update FAISS submodule to 1.6.1
- PR #1488: Add codeowners
- PR #1432: Row-major (C-style) GPU arrays for benchmarks
- PR #1490: Use dask master instead of conda package for testing
- PR #1377: Add GPU array support for FIL benchmarking
- PR #1493: kmeans: add tiling support for 1-NN computation and use fusedL2-1NN prim for L2 distance metric
- PR #1532: Update CuPy to >= 6.6 and allow 7.0
- PR #1528: Re-enabling KNN using dynamic library loading for UCX in communicator
- PR #1545: Add conda environment version updates to ci script
- PR #1541: Updates for libcudf++ Python refactor
- PR #1537: Improve pickling and scoring suppport for many models to support hyperopt
- PR #1551: Change custom kernel to cupy for col/row order transform
- PR #1533: C++: interface header file separation for SVM
- PR #1560: Helper function to allocate all new CuPy arrays with RMM memory management
- PR #1570: Relax nccl in conda recipes to >=2.4 (matching CI)
- PR #1578: Add missing function information to the cuML documenataion
- PR #1584: Add has_scipy utility function for runtime check
- PR #1583: API docs updates for 0.12
- PR #1591: Updated FIL documentation

## Bug Fixes
- PR #1470: Documentation: add make_regression, fix ARIMA section
- PR #1482: Updated the code to remove sklearn from the mbsgd stress test
- PR #1491: Update dev environments for 0.12
- PR #1512: Updating setup_cpu() in SpeedupComparisonRunner
- PR #1498: Add build.sh to code owners
- PR #1505: cmake: added correct dependencies for prims-bench build
- PR #1534: Removed TODO comment in create_ucp_listeners()
- PR #1548: Fixing umap extra unary op in knn graph
- PR #1547: Fixing MNMG kmeans score. Fixing UMAP pickling before fit(). Fixing UMAP test failures.
- PR #1557: Increasing threshold for kmeans score
- PR #1562: Increasing threshold even higher
- PR #1564: Fixed a typo in function cumlMPICommunicator_impl::syncStream
- PR #1569: Remove Scikit-learn exception and depedenncy in SVM
- PR #1575: Add missing dtype parameter in call to strides to order for CuPy 6.6 code path
- PR #1574: Updated the init file to include SVM
- PR #1589: Fixing the default value for RF and updating mnmg predict to accept cudf
- PR #1601: Fixed wrong datatype used in knn voting kernel

# cuML 0.11.0 (11 Dec 2019)

## New Features

- PR #1295: Cython side of MNMG PCA
- PR #1218: prims: histogram prim
- PR #1129: C++: Separate include folder for C++ API distribution
- PR #1282: OPG KNN MNMG Code (disabled for 0.11)
- PR #1242: Initial implementation of FIL sparse forests
- PR #1194: Initial ARIMA time-series modeling support.
- PR #1286: Importing treelite models as FIL sparse forests
- PR #1285: Fea minimum impurity decrease RF param
- PR #1301: Add make_regression to generate regression datasets
- PR #1322: RF pickling using treelite, protobuf and FIL
- PR #1332: Add option to cuml.dask make_blobs to produce dask array
- PR #1307: Add RF regression benchmark
- PR #1327: Update the code to build treelite with protobuf
- PR #1289: Add Python benchmarking support for FIL
- PR #1371: Cython side of MNMG tSVD
- PR #1386: Expose SVC decision function value

## Improvements
- PR #1170: Use git to clone subprojects instead of git submodules
- PR #1239: Updated the treelite version
- PR #1225: setup.py clone dependencies like cmake and correct include paths
- PR #1224: Refactored FIL to prepare for sparse trees
- PR #1249: Include libcuml.so C API in installed targets
- PR #1259: Conda dev environment updates and use libcumlprims current version in CI
- PR #1277: Change dependency order in cmake for better printing at compile time
- PR #1264: Add -s flag to GPU CI pytest for better error printing
- PR #1271: Updated the Ridge regression documentation
- PR #1283: Updated the cuMl docs to include MBSGD and adjusted_rand_score
- PR #1300: Lowercase parameter versions for FIL algorithms
- PR #1312: Update CuPy to version 6.5 and use conda-forge channel
- PR #1336: Import SciKit-Learn models into FIL
- PR #1314: Added options needed for ASVDb output (CUDA ver, etc.), added option
  to select algos
- PR #1335: Options to print available algorithms and datasets
  in the Python benchmark
- PR #1338: Remove BUILD_ABI references in CI scripts
- PR #1340: Updated unit tests to uses larger dataset
- PR #1351: Build treelite temporarily for GPU CI testing of FIL Scikit-learn
  model importing
- PR #1367: --test-split benchmark parameter for train-test split
- PR #1360: Improved tests for importing SciKit-Learn models into FIL
- PR #1368: Add --num-rows benchmark command line argument
- PR #1351: Build treelite temporarily for GPU CI testing of FIL Scikit-learn model importing
- PR #1366: Modify train_test_split to use CuPy and accept device arrays
- PR #1258: Documenting new MPI communicator for multi-node multi-GPU testing
- PR #1345: Removing deprecated should_downcast argument
- PR #1362: device_buffer in UMAP + Sparse prims
- PR #1376: AUTO value for FIL algorithm
- PR #1408: Updated pickle tests to delete the pre-pickled model to prevent pointer leakage
- PR #1357: Run benchmarks multiple times for CI
- PR #1382: ARIMA optimization: move functions to C++ side
- PR #1392: Updated RF code to reduce duplication of the code
- PR #1444: UCX listener running in its own isolated thread
- PR #1445: Improved performance of FIL sparse trees
- PR #1431: Updated API docs
- PR #1441: Remove unused CUDA conda labels
- PR #1439: Match sklearn 0.22 default n_estimators for RF and fix test errors
- PR #1461: Add kneighbors to API docs

## Bug Fixes
- PR #1281: Making rng.h threadsafe
- PR #1212: Fix cmake git cloning always running configure in subprojects
- PR #1261: Fix comms build errors due to cuml++ include folder changes
- PR #1267: Update build.sh for recent change of building comms in main CMakeLists
- PR #1278: Removed incorrect overloaded instance of eigJacobi
- PR #1302: Updates for numba 0.46
- PR #1313: Updated the RF tests to set the seed and n_streams
- PR #1319: Using machineName arg passed in instead of default for ASV reporting
- PR #1326: Fix illegal memory access in make_regression (bounds issue)
- PR #1330: Fix C++ unit test utils for better handling of differences near zero
- PR #1342: Fix to prevent memory leakage in Lasso and ElasticNet
- PR #1337: Fix k-means init from preset cluster centers
- PR #1354: Fix SVM gamma=scale implementation
- PR #1344: Change other solver based methods to create solver object in init
- PR #1373: Fixing a few small bugs in make_blobs and adding asserts to pytests
- PR #1361: Improve SMO error handling
- PR #1384: Lower expectations on batched matrix tests to prevent CI failures
- PR #1380: Fix memory leaks in ARIMA
- PR #1391: Lower expectations on batched matrix tests even more
- PR #1394: Warning added in svd for cuda version 10.1
- PR #1407: Resolved RF predict issues and updated RF docstring
- PR #1401: Patch for lbfgs solver for logistic regression with no l1 penalty
- PR #1416: train_test_split numba and rmm device_array output bugfix
- PR #1419: UMAP pickle tests are using wrong n_neighbors value for trustworthiness
- PR #1438: KNN Classifier to properly return Dataframe with Dataframe input
- PR #1425: Deprecate seed and use random_state similar to Scikit-learn in train_test_split
- PR #1458: Add joblib as an explicit requirement
- PR #1474: Defer knn mnmg to 0.12 nightly builds and disable ucx-py dependency

# cuML 0.10.0 (16 Oct 2019)

## New Features
- PR #1148: C++ benchmark tool for c++/CUDA code inside cuML
- PR #1071: Selective eigen solver of cuSolver
- PR #1073: Updating RF wrappers to use FIL for GPU accelerated prediction
- PR #1104: CUDA 10.1 support
- PR #1113: prims: new batched make-symmetric-matrix primitive
- PR #1112: prims: new batched-gemv primitive
- PR #855: Added benchmark tools
- PR #1149 Add YYMMDD to version tag for nightly conda packages
- PR #892: General Gram matrices prim
- PR #912: Support Vector Machine
- PR #1274: Updated the RF score function to use GPU predict

## Improvements
- PR #961: High Peformance RF; HIST algo
- PR #1028: Dockerfile updates after dir restructure. Conda env yaml to add statsmodels as a dependency
- PR #1047: Consistent OPG interface for kmeans, based on internal libcumlprims update
- PR #763: Add examples to train_test_split documentation
- PR #1093: Unified inference kernels for different FIL algorithms
- PR #1076: Paying off some UMAP / Spectral tech debt.
- PR #1086: Ensure RegressorMixin scorer uses device arrays
- PR #1110: Adding tests to use default values of parameters of the models
- PR #1108: input_to_host_array function in input_utils for input processing to host arrays
- PR #1114: K-means: Exposing useful params, removing unused params, proxying params in Dask
- PR #1138: Implementing ANY_RANK semantics on irecv
- PR #1142: prims: expose separate InType and OutType for unaryOp and binaryOp
- PR #1115: Moving dask_make_blobs to cuml.dask.datasets. Adding conversion to dask.DataFrame
- PR #1136: CUDA 10.1 CI updates
- PR #1135: K-means: add boundary cases for kmeans||, support finer control with convergence
- PR #1163: Some more correctness improvements. Better verbose printing
- PR #1165: Adding except + in all remaining cython
- PR #1186: Using LocalCUDACluster Pytest fixture
- PR #1173: Docs: Barnes Hut TSNE documentation
- PR #1176: Use new RMM API based on Cython
- PR #1219: Adding custom bench_func and verbose logging to cuml.benchmark
- PR #1247: Improved MNMG RF error checking

## Bug Fixes

- PR #1231: RF respect number of cuda streams from cuml handle
- PR #1230: Rf bugfix memleak in regression
- PR #1208: compile dbscan bug
- PR #1016: Use correct libcumlprims version in GPU CI
- PR #1040: Update version of numba in development conda yaml files
- PR #1043: Updates to accomodate cuDF python code reorganization
- PR #1044: Remove nvidia driver installation from ci/cpu/build.sh
- PR #991: Barnes Hut TSNE Memory Issue Fixes
- PR #1075: Pinning Dask version for consistent CI results
- PR #990: Barnes Hut TSNE Memory Issue Fixes
- PR #1066: Using proper set of workers to destroy nccl comms
- PR #1072: Remove pip requirements and setup
- PR #1074: Fix flake8 CI style check
- PR #1087: Accuracy improvement for sqrt/log in RF max_feature
- PR #1088: Change straggling numba python allocations to use RMM
- PR #1106: Pinning Distributed version to match Dask for consistent CI results
- PR #1116: TSNE CUDA 10.1 Bug Fixes
- PR #1132: DBSCAN Batching Bug Fix
- PR #1162: DASK RF random seed bug fix
- PR #1164: Fix check_dtype arg handling for input_to_dev_array
- PR #1171: SVM prediction bug fix
- PR #1177: Update dask and distributed to 2.5
- PR #1204: Fix SVM crash on Turing
- PR #1199: Replaced sprintf() with snprintf() in THROW()
- PR #1205: Update dask-cuda in yml envs
- PR #1211: Fixing Dask k-means transform bug and adding test
- PR #1236: Improve fix for SMO solvers potential crash on Turing
- PR #1251: Disable compiler optimization for CUDA 10.1 for distance prims
- PR #1260: Small bugfix for major conversion in input_utils
- PR #1276: Fix float64 prediction crash in test_random_forest

# cuML 0.9.0 (21 Aug 2019)

## New Features

- PR #894: Convert RF to treelite format
- PR #826: Jones transformation of params for ARIMA models timeSeries ml-prim
- PR #697: Silhouette Score metric ml-prim
- PR #674: KL Divergence metric ml-prim
- PR #787: homogeneity, completeness and v-measure metrics ml-prim
- PR #711: Mutual Information metric ml-prim
- PR #724: Entropy metric ml-prim
- PR #766: Expose score method based on inertia for KMeans
- PR #823: prims: cluster dispersion metric
- PR #816: Added inverse_transform() for LabelEncoder
- PR #789: prims: sampling without replacement
- PR #813: prims: Col major istance prim
- PR #635: Random Forest & Decision Tree Regression (Single-GPU)
- PR #819: Forest Inferencing Library (FIL)
- PR #829: C++: enable nvtx ranges
- PR #835: Holt-Winters algorithm
- PR #837: treelite for decision forest exchange format
- PR #871: Wrapper for FIL
- PR #870: make_blobs python function
- PR #881: wrappers for accuracy_score and adjusted_rand_score functions
- PR #840: Dask RF classification and regression
- PR #870: make_blobs python function
- PR #879: import of treelite models to FIL
- PR #892: General Gram matrices prim
- PR #883: Adding MNMG Kmeans
- PR #930: Dask RF
- PR #882: TSNE - T-Distributed Stochastic Neighbourhood Embedding
- PR #624: Internals API & Graph Based Dimensionality Reductions Callback
- PR #926: Wrapper for FIL
- PR #994: Adding MPI comm impl for testing / benchmarking MNMG CUDA
- PR #960: Enable using libcumlprims for MG algorithms/prims

## Improvements
- PR #822: build: build.sh update to club all make targets together
- PR #807: Added development conda yml files
- PR #840: Require cmake >= 3.14
- PR #832: Stateless Decision Tree and Random Forest API
- PR #857: Small modifications to comms for utilizing IB w/ Dask
- PR #851: Random forest Stateless API wrappers
- PR #865: High Performance RF
- PR #895: Pretty prints arguments!
- PR #920: Add an empty marker kernel for tracing purposes
- PR #915: syncStream added to cumlCommunicator
- PR #922: Random Forest support in FIL
- PR #911: Update headers to credit CannyLabs BH TSNE implementation
- PR #918: Streamline CUDA_REL environment variable
- PR #924: kmeans: updated APIs to be stateless, refactored code for mnmg support
- PR #950: global_bias support in FIL
- PR #773: Significant improvements to input checking of all classes and common input API for Python
- PR #957: Adding docs to RF & KMeans MNMG. Small fixes for release
- PR #965: Making dask-ml a hard dependency
- PR #976: Update api.rst for new 0.9 classes
- PR #973: Use cudaDeviceGetAttribute instead of relying on cudaDeviceProp object being passed
- PR #978: Update README for 0.9
- PR #1009: Fix references to notebooks-contrib
- PR #1015: Ability to control the number of internal streams in cumlHandle_impl via cumlHandle
- PR #1175: Add more modules to docs ToC

## Bug Fixes

- PR #923: Fix misshapen level/trend/season HoltWinters output
- PR #831: Update conda package dependencies to cudf 0.9
- PR #772: Add missing cython headers to SGD and CD
- PR #849: PCA no attribute trans_input_ transform bug fix
- PR #869: Removing incorrect information from KNN Docs
- PR #885: libclang installation fix for GPUCI
- PR #896: Fix typo in comms build instructions
- PR #921: Fix build scripts using incorrect cudf version
- PR #928: TSNE Stability Adjustments
- PR #934: Cache cudaDeviceProp in cumlHandle for perf reasons
- PR #932: Change default param value for RF classifier
- PR #949: Fix dtype conversion tests for unsupported cudf dtypes
- PR #908: Fix local build generated file ownerships
- PR #983: Change RF max_depth default to 16
- PR #987: Change default values for knn
- PR #988: Switch to exact tsne
- PR #991: Cleanup python code in cuml.dask.cluster
- PR #996: ucx_initialized being properly set in CommsContext
- PR #1007: Throws a well defined error when mutigpu is not enabled
- PR #1018: Hint location of nccl in build.sh for CI
- PR #1022: Using random_state to make K-Means MNMG tests deterministic
- PR #1034: Fix typos and formatting issues in RF docs
- PR #1052: Fix the rows_sample dtype to float

# cuML 0.8.0 (27 June 2019)

## New Features

- PR #652: Adjusted Rand Index metric ml-prim
- PR #679: Class label manipulation ml-prim
- PR #636: Rand Index metric ml-prim
- PR #515: Added Random Projection feature
- PR #504: Contingency matrix ml-prim
- PR #644: Add train_test_split utility for cuDF dataframes
- PR #612: Allow Cuda Array Interface, Numba inputs and input code refactor
- PR #641: C: Separate C-wrapper library build to generate libcuml.so
- PR #631: Add nvcategory based ordinal label encoder
- PR #681: Add MBSGDClassifier and MBSGDRegressor classes around SGD
- PR #705: Quasi Newton solver and LogisticRegression Python classes
- PR #670: Add test skipping functionality to build.sh
- PR #678: Random Forest Python class
- PR #684: prims: make_blobs primitive
- PR #673: prims: reduce cols by key primitive
- PR #812: Add cuML Communications API & consolidate Dask cuML

## Improvements

- PR #597: C++ cuML and ml-prims folder refactor
- PR #590: QN Recover from numeric errors
- PR #482: Introduce cumlHandle for pca and tsvd
- PR #573: Remove use of unnecessary cuDF column and series copies
- PR #601: Cython PEP8 cleanup and CI integration
- PR #596: Introduce cumlHandle for ols and ridge
- PR #579: Introduce cumlHandle for cd and sgd, and propagate C++ errors in cython level for cd and sgd
- PR #604: Adding cumlHandle to kNN, spectral methods, and UMAP
- PR #616: Enable clang-format for enforcing coding style
- PR #618: CI: Enable copyright header checks
- PR #622: Updated to use 0.8 dependencies
- PR #626: Added build.sh script, updated CI scripts and documentation
- PR #633: build: Auto-detection of GPU_ARCHS during cmake
- PR #650: Moving brute force kNN to prims. Creating stateless kNN API.
- PR #662: C++: Bulk clang-format updates
- PR #671: Added pickle pytests and correct pickling of Base class
- PR #675: atomicMin/Max(float, double) with integer atomics and bit flipping
- PR #677: build: 'deep-clean' to build.sh to clean faiss build as well
- PR #683: Use stateless c++ API in KNN so that it can be pickled properly
- PR #686: Use stateless c++ API in UMAP so that it can be pickled properly
- PR #695: prims: Refactor pairwise distance
- PR #707: Added stress test and updated documentation for RF
- PR #701: Added emacs temporary file patterns to .gitignore
- PR #606: C++: Added tests for host_buffer and improved device_buffer and host_buffer implementation
- PR #726: Updated RF docs and stress test
- PR #730: Update README and RF docs for 0.8
- PR #744: Random projections generating binomial on device. Fixing tests.
- PR #741: Update API docs for 0.8
- PR #754: Pickling of UMAP/KNN
- PR #753: Made PCA and TSVD picklable
- PR #746: LogisticRegression and QN API docstrings
- PR #820: Updating DEVELOPER GUIDE threading guidelines

## Bug Fixes
- PR #584: Added missing virtual destructor to deviceAllocator and hostAllocator
- PR #620: C++: Removed old unit-test files in ml-prims
- PR #627: C++: Fixed dbscan crash issue filed in 613
- PR #640: Remove setuptools from conda run dependency
- PR #646: Update link in contributing.md
- PR #649: Bug fix to LinAlg::reduce_rows_by_key prim filed in issue #648
- PR #666: fixes to gitutils.py to resolve both string decode and handling of uncommitted files
- PR #676: Fix template parameters in `bernoulli()` implementation.
- PR #685: Make CuPy optional to avoid nccl conda package conflicts
- PR #687: prims: updated tolerance for reduce_cols_by_key unit-tests
- PR #689: Removing extra prints from NearestNeighbors cython
- PR #718: Bug fix for DBSCAN and increasing batch size of sgd
- PR #719: Adding additional checks for dtype of the data
- PR #736: Bug fix for RF wrapper and .cu print function
- PR #547: Fixed issue if C++ compiler is specified via CXX during configure.
- PR #759: Configure Sphinx to render params correctly
- PR #762: Apply threshold to remove flakiness of UMAP tests.
- PR #768: Fixing memory bug from stateless refactor
- PR #782: Nearest neighbors checking properly whether memory should be freed
- PR #783: UMAP was using wrong size for knn computation
- PR #776: Hotfix for self.variables in RF
- PR #777: Fix numpy input bug
- PR #784: Fix jit of shuffle_idx python function
- PR #790: Fix rows_sample input type for RF
- PR #793: Fix for dtype conversion utility for numba arrays without cupy installed
- PR #806: Add a seed for sklearn model in RF test file
- PR #843: Rf quantile fix

# cuML 0.7.0 (10 May 2019)

## New Features

- PR #405: Quasi-Newton GLM Solvers
- PR #277: Add row- and column-wise weighted mean primitive
- PR #424: Add a grid-sync struct for inter-block synchronization
- PR #430: Add R-Squared Score to ml primitives
- PR #463: Add matrix gather to ml primitives
- PR #435: Expose cumlhandle in cython + developer guide
- PR #455: Remove default-stream arguement across ml-prims and cuML
- PR #375: cuml cpp shared library renamed to libcuml++.so
- PR #460: Random Forest & Decision Trees (Single-GPU, Classification)
- PR #491: Add doxygen build target for ml-prims
- PR #505: Add R-Squared Score to python interface
- PR #507: Add coordinate descent for lasso and elastic-net
- PR #511: Add a minmax ml-prim
- PR #516: Added Trustworthiness score feature
- PR #520: Add local build script to mimic gpuCI
- PR #503: Add column-wise matrix sort primitive
- PR #525: Add docs build script to cuML
- PR #528: Remove current KMeans and replace it with a new single GPU implementation built using ML primitives

## Improvements

- PR #481: Refactoring Quasi-Newton to use cumlHandle
- PR #467: Added validity check on cumlHandle_t
- PR #461: Rewrote permute and added column major version
- PR #440: README updates
- PR #295: Improve build-time and the interface e.g., enable bool-OutType, for distance()
- PR #390: Update docs version
- PR #272: Add stream parameters to cublas and cusolver wrapper functions
- PR #447: Added building and running mlprims tests to CI
- PR #445: Lower dbscan memory usage by computing adjacency matrix directly
- PR #431: Add support for fancy iterator input types to LinAlg::reduce_rows_by_key
- PR #394: Introducing cumlHandle API to dbscan and add example
- PR #500: Added CI check for black listed CUDA Runtime API calls
- PR #475: exposing cumlHandle for dbscan from python-side
- PR #395: Edited the CONTRIBUTING.md file
- PR #407: Test files to run stress, correctness and unit tests for cuml algos
- PR #512: generic copy method for copying buffers between device/host
- PR #533: Add cudatoolkit conda dependency
- PR #524: Use cmake find blas and find lapack to pass configure options to faiss
- PR #527: Added notes on UMAP differences from reference implementation
- PR #540: Use latest release version in update-version CI script
- PR #552: Re-enable assert in kmeans tests with xfail as needed
- PR #581: Add shared memory fast col major to row major function back with bound checks
- PR #592: More efficient matrix copy/reverse methods
- PR #721: Added pickle tests for DBSCAN and Random Projections

## Bug Fixes

- PR #334: Fixed segfault in `ML::cumlHandle_impl::destroyResources`
- PR #349: Developer guide clarifications for cumlHandle and cumlHandle_impl
- PR #398: Fix CI scripts to allow nightlies to be uploaded
- PR #399: Skip PCA tests to allow CI to run with driver 418
- PR #422: Issue in the PCA tests was solved and CI can run with driver 418
- PR #409: Add entry to gitmodules to ignore build artifacts
- PR #412: Fix for svdQR function in ml-prims
- PR #438: Code that depended on FAISS was building everytime.
- PR #358: Fixed an issue when switching streams on MLCommon::device_buffer and MLCommon::host_buffer
- PR #434: Fixing bug in CSR tests
- PR #443: Remove defaults channel from ci scripts
- PR #384: 64b index arithmetic updates to the kernels inside ml-prims
- PR #459: Fix for runtime library path of pip package
- PR #464: Fix for C++11 destructor warning in qn
- PR #466: Add support for column-major in LinAlg::*Norm methods
- PR #465: Fixing deadlock issue in GridSync due to consecutive sync calls
- PR #468: Fix dbscan example build failure
- PR #470: Fix resource leakage in Kalman filter python wrapper
- PR #473: Fix gather ml-prim test for change in rng uniform API
- PR #477: Fixes default stream initialization in cumlHandle
- PR #480: Replaced qn_fit() declaration with #include of file containing definition to fix linker error
- PR #495: Update cuDF and RMM versions in GPU ci test scripts
- PR #499: DEVELOPER_GUIDE.md: fixed links and clarified ML::detail::streamSyncer example
- PR #506: Re enable ml-prim tests in CI
- PR #508: Fix for an error with default argument in LinAlg::meanSquaredError
- PR #519: README.md Updates and adding BUILD.md back
- PR #526: Fix the issue of wrong results when fit and transform of PCA are called separately
- PR #531: Fixing missing arguments in updateDevice() for RF
- PR #543: Exposing dbscan batch size through cython API and fixing broken batching
- PR #551: Made use of ZLIB_LIBRARIES consistent between ml_test and ml_mg_test
- PR #557: Modified CI script to run cuML tests before building mlprims and removed lapack flag
- PR #578: Updated Readme.md to add lasso and elastic-net
- PR #580: Fixing cython garbage collection bug in KNN
- PR #577: Use find libz in prims cmake
- PR #594: fixed cuda-memcheck mean_center test failures


# cuML 0.6.1 (09 Apr 2019)

## Bug Fixes

- PR #462 Runtime library path fix for cuML pip package


# cuML 0.6.0 (22 Mar 2019)

## New Features

- PR #249: Single GPU Stochastic Gradient Descent for linear regression, logistic regression, and linear svm with L1, L2, and elastic-net penalties.
- PR #247: Added "proper" CUDA API to cuML
- PR #235: NearestNeighbors MG Support
- PR #261: UMAP Algorithm
- PR #290: NearestNeighbors numpy MG Support
- PR #303: Reusable spectral embedding / clustering
- PR #325: Initial support for single process multi-GPU OLS and tSVD
- PR #271: Initial support for hyperparameter optimization with dask for many models

## Improvements

- PR #144: Dockerfile update and docs for LinearRegression and Kalman Filter.
- PR #168: Add /ci/gpu/build.sh file to cuML
- PR #167: Integrating full-n-final ml-prims repo inside cuml
- PR #198: (ml-prims) Removal of *MG calls + fixed a bug in permute method
- PR #194: Added new ml-prims for supporting LASSO regression.
- PR #114: Building faiss C++ api into libcuml
- PR #64: Using FAISS C++ API in cuML and exposing bindings through cython
- PR #208: Issue ml-common-3: Math.h: swap thrust::for_each with binaryOp,unaryOp
- PR #224: Improve doc strings for readable rendering with readthedocs
- PR #209: Simplify README.md, move build instructions to BUILD.md
- PR #218: Fix RNG to use given seed and adjust RNG test tolerances.
- PR #225: Support for generating random integers
- PR #215: Refactored LinAlg::norm to Stats::rowNorm and added Stats::colNorm
- PR #234: Support for custom output type and passing index value to main_op in *Reduction kernels
- PR #230: Refactored the cuda_utils header
- PR #236: Refactored cuml python package structure to be more sklearn like
- PR #232: Added reduce_rows_by_key
- PR #246: Support for 2 vectors in the matrix vector operator
- PR #244: Fix for single GPU OLS and Ridge to support one column training data
- PR #271: Added get_params and set_params functions for linear and ridge regression
- PR #253: Fix for issue #250-reduce_rows_by_key failed memcheck for small nkeys
- PR #269: LinearRegression, Ridge Python docs update and cleaning
- PR #322: set_params updated
- PR #237: Update build instructions
- PR #275: Kmeans use of faster gpu_matrix
- PR #288: Add n_neighbors to NearestNeighbors constructor
- PR #302: Added FutureWarning for deprecation of current kmeans algorithm
- PR #312: Last minute cleanup before release
- PR #315: Documentation updating and enhancements
- PR #330: Added ignored argument to pca.fit_transform to map to sklearn's implemenation
- PR #342: Change default ABI to ON
- PR #572: Pulling DBSCAN components into reusable primitives


## Bug Fixes

- PR #193: Fix AttributeError in PCA and TSVD
- PR #211: Fixing inconsistent use of proper batch size calculation in DBSCAN
- PR #202: Adding back ability for users to define their own BLAS
- PR #201: Pass CMAKE CUDA path to faiss/configure script
- PR #200 Avoid using numpy via cimport in KNN
- PR #228: Bug fix: LinAlg::unaryOp with 0-length input
- PR #279: Removing faiss-gpu references in README
- PR #321: Fix release script typo
- PR #327: Update conda requirements for version 0.6 requirements
- PR #352: Correctly calculating numpy chunk sizing for kNN
- PR #345: Run python import as part of package build to trigger compilation
- PR #347: Lowering memory usage of kNN.
- PR #355: Fixing issues with very large numpy inputs to SPMG OLS and tSVD.
- PR #357: Removing FAISS requirement from README
- PR #362: Fix for matVecOp crashing on large input sizes
- PR #366: Index arithmetic issue fix with TxN_t class
- PR #376: Disabled kmeans tests since they are currently too sensitive (see #71)
- PR #380: Allow arbitrary data size on ingress for numba_utils.row_matrix
- PR #385: Fix for long import cuml time in containers and fix for setup_pip
- PR #630: Fixing a missing kneighbors in nearest neighbors python proxy

# cuML 0.5.1 (05 Feb 2019)

## Bug Fixes

- PR #189 Avoid using numpy via cimport to prevent ABI issues in Cython compilation


# cuML 0.5.0 (28 Jan 2019)

## New Features

- PR #66: OLS Linear Regression
- PR #44: Distance calculation ML primitives
- PR #69: Ridge (L2 Regularized) Linear Regression
- PR #103: Linear Kalman Filter
- PR #117: Pip install support
- PR #64: Device to device support from cuML device pointers into FAISS

## Improvements

- PR #56: Make OpenMP optional for building
- PR #67: Github issue templates
- PR #44: Refactored DBSCAN to use ML primitives
- PR #91: Pytest cleanup and sklearn toyset datasets based pytests for kmeans and dbscan
- PR #75: C++ example to use kmeans
- PR #117: Use cmake extension to find any zlib installed in system
- PR #94: Add cmake flag to set ABI compatibility
- PR #139: Move thirdparty submodules to root and add symlinks to new locations
- PR #151: Replace TravisCI testing and conda pkg builds with gpuCI
- PR #164: Add numba kernel for faster column to row major transform
- PR #114: Adding FAISS to cuml build

## Bug Fixes

- PR #48: CUDA 10 compilation warnings fix
- PR #51: Fixes to Dockerfile and docs for new build system
- PR #72: Fixes for GCC 7
- PR #96: Fix for kmeans stack overflow with high number of clusters
- PR #105: Fix for AttributeError in kmeans fit method
- PR #113: Removed old  glm python/cython files
- PR #118: Fix for AttributeError in kmeans predict method
- PR #125: Remove randomized solver option from PCA python bindings


# cuML 0.4.0 (05 Dec 2018)

## New Features

## Improvements

- PR #42: New build system: separation of libcuml.so and cuml python package
- PR #43: Added changelog.md

## Bug Fixes


# cuML 0.3.0 (30 Nov 2018)

## New Features

- PR #33: Added ability to call cuML algorithms using numpy arrays

## Improvements

- PR #24: Fix references of python package from cuML to cuml and start using versioneer for better versioning
- PR #40: Added support for refactored cuDF 0.3.0, updated Conda files
- PR #33: Major python test cleaning, all tests pass with cuDF 0.2.0 and 0.3.0. Preparation for new build system
- PR #34: Updated batch count calculation logic in DBSCAN
- PR #35: Beginning of DBSCAN refactor to use cuML mlprims and general improvements

## Bug Fixes

- PR #30: Fixed batch size bug in DBSCAN that caused crash. Also fixed various locations for potential integer overflows
- PR #28: Fix readthedocs build documentation
- PR #29: Fix pytests for cuml name change from cuML
- PR #33: Fixed memory bug that would cause segmentation faults due to numba releasing memory before it was used. Also fixed row major/column major bugs for different algorithms
- PR #36: Fix kmeans gtest to use device data
- PR #38: cuda\_free bug removed that caused google tests to sometimes pass and sometimes fail randomly
- PR #39: Updated cmake to correctly link with CUDA libraries, add CUDA runtime linking and include source files in compile target

# cuML 0.2.0 (02 Nov 2018)

## New Features

- PR #11: Kmeans algorithm added
- PR #7: FAISS KNN wrapper added
- PR #21: Added Conda install support

## Improvements

- PR #15: Added compatibility with cuDF (from prior pyGDF)
- PR #13: Added FAISS to Dockerfile
- PR #21: Added TravisCI build system for CI and Conda builds

## Bug Fixes

- PR #4: Fixed explained variance bug in TSVD
- PR #5: Notebook bug fixes and updated results


# cuML 0.1.0

Initial release including PCA, TSVD, DBSCAN, ml-prims and cython wrappers<|MERGE_RESOLUTION|>--- conflicted
+++ resolved
@@ -10,12 +10,9 @@
 - PR #1594: Train-test split is now reproducible
 - PR #1590: Fix destination directory structure for run-clang-format.py
 - PR #1611: Fixing pickling errors for KNN classifier and regressor
-<<<<<<< HEAD
 - PR #1617: Fixing pickling issues for SVC and SVR
-=======
 - PR #1634: Fix title in KNN docs
 - PR #1627: Adding a check for multi-class data in RF classification
->>>>>>> df3933ee
 
 # cuML 0.12.0 (Date TBD)
 
