--- conflicted
+++ resolved
@@ -114,11 +114,8 @@
 - PR #2179: Fix clang tools version in libcuml recipe
 - PR #2183: Fix RAFT in nightly package
 - PR #2191: Fix placement of SVM parameter documentation and add examples
-<<<<<<< HEAD
 - PR #2212: Fix DBScan results (no propagation of labels through border points)
-=======
 - PR #2217: Fix opg_utils naming to fix singlegpu build
->>>>>>> 612e9736
 
 # cuML 0.13.0 (Date TBD)
 
