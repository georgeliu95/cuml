# cuML 0.15.0 (Date TBD)

## New Features
- PR #2554: Hashing Vectorizer and general vectorizer improvements
- PR #2240: Making Dask models pickleable
- PR #2267: CountVectorizer estimator
- PR #2261: Exposing new FAISS metrics through Python API
- PR #2287: Single-GPU TfidfTransformer implementation
- PR #2289: QR SVD solver for MNMG PCA
- PR #2312: column-major support for make_blobs
- PR #2172: Initial support for auto-ARIMA
- PR #2394: Adding cosine & correlation distance for KNN
- PR #2392: PCA can accept sparse inputs, and sparse prim for computing covariance
- PR #2465: Support pandas 1.0+
- PR #2500: Replace UMAP functionality dependency on nvgraph with RAFT Spectral Clustering
- PR #2520: TfidfVectorizer estimator
- PR #2461: Add KNN Sparse Output Functionality

## Improvements
- PR #2336: Eliminate `rmm.device_array` usage
- PR #2262: Using fully shared PartDescriptor in MNMG decomposiition, linear models, and solvers
- PR #2310: Pinning ucx-py to 0.14 to make 0.15 CI pass
- PR #1945: enable clang tidy
- PR #2339: umap performance improvements
- PR #2308: Using fixture for Dask client to eliminate possiblity of not closing
- PR #2345: make C++ logger level definition to be the same as python layer
- PR #2329: Add short commit hash to conda package name
- PR #2362: Implement binary/multi-classification log loss with cupy
- PR #2363: Update threshold and make other changes for stress tests
- PR #2371: Updating MBSGD tests to use larger batches
- PR #2380: Pinning libcumlprims version to ease future updates
- PR #2405: Remove references to deprecated RMM headers.
- PR #2340: Import ARIMA in the root init file and fix the `test_fit_function` test
- PR #2408: Install meta packages for dependencies
- PR #2417: Move doc customization scripts to Jenkins
- PR #2427: Moving MNMG decomposition to cuml
- PR #2433: Add libcumlprims_mg to CMake
- PR #2420: Add and set convert_dtype default to True in estimator fit methods
- PR #2411: Refactor Mixin classes and use in classifier/regressor estimators
- PR #2442: fix setting RAFT_DIR from the RAFT_PATH env var
- PR #2469: Updating KNN c-api to document all arguments
- PR #2453: Add CumlArray to API doc
- PR #2440: Use Treelite Conda package
- PR #2403: Support for input and output type consistency in logistic regression predict_proba
- PR #2473: Add metrics.roc_auc_score to API docs. Additional readability and minor docs bug fixes
- PR #2468: Add `_n_features_in_` attribute to all single GPU estimators that implement fit
- PR #2480: Moving MNMG glm and solvers to cuml
- PR #2490: Moving MNMG KMeans to cuml
- PR #2483: Moving MNMG KNN to cuml
- PR #2492: Adding additional assertions to mnmg nearest neighbors pytests
- PR #2439: Update dask RF code to have print_detailed function
- PR #2431: Match output of classifier predict with target dtype
- PR #2237: Refactor RF cython code
- PR #2513: Fixing LGTM Analysis Issues
- PR #2099: Raise an error when float64 data is used with dask RF
- PR #2499: Provide access to `cuml.DBSCAN` core samples
- PR #2526: Removing PCA TSQR as a solver due to scalability issues
- PR #2536: Update conda upload versions for new supported CUDA/Python
- PR #2538: Remove Protobuf dependency
- PR #2553: Test pickle protocol 5 support
- PR #2570: Accepting single df or array input in train_test_split
- PR #2566: Remove deprecated cuDF from_gpu_matrix calls
<<<<<<< HEAD
- PR #2583: findpackage.cmake.in template for cmake dependencies
=======
- PR #2577: Fully removing NVGraph dependency for CUDA 11 compatibility
- PR #2575: Speed up TfidfTransformer
- PR #2584: Removing dependency on sklearn's NotFittedError
- PR #2591: Generate benchmark datsets using `cuml.datasets`
- PR #2548: Fix limitation on number of rows usable with tSNE and refactor memory allocation
- PR #2589: including cuda-11 build fixes into raft
>>>>>>> 88b3fa3a

## Bug Fixes
- PR #2369: Update RF code to fix set_params memory leak
- PR #2364: Fix for random projection
- PR #2373: Use Treelite Pip package in GPU testing
- PR #2376: Update documentation Links
- PR #2407: fixed batch count in DBScan for integer overflow case
- PR #2413: CumlArray and related methods updates to account for cuDF.Buffer contiguity update
- PR #2424: --singlegpu flag fix on build.sh script
- PR #2432: Using correct algo_name for UMAP in benchmark tests
- PR #2445: Restore access to coef_ property of Lasso
- PR #2441: Change p2p_enabled definition to work without ucx
- PR #2447: Drop `nvstrings`
- PR #2450: Update local build to use new gpuCI image
- PR #2454: Mark RF memleak test as XFAIL, because we can't detect memleak reliably
- PR #2455: Use correct field to store data type in `LabelEncoder.fit_transform`
- PR #2475: Fix typo in build.sh
- PR #2496: Fixing indentation for simulate_data in test_fil.py
- PR #2494: Set QN regularization strength consistent with scikit-learn
- PR #2486: Fix cupy input to kmeans init
- PR #2497: Changes to accomodate cuDF unsigned categorical changes
- PR #2209: Fix FIL benchmark for gpuarray-c input
- PR #2507: Import `treelite.sklearn`
- PR #2532: Updating doxygen in new MG headers
- PR #2521: Fixing invalid smem calculation in KNeighborsCLassifier
- PR #2515: Increase tolerance for LogisticRegression test
- PR #2543: Improve numerical stability of QN solver
- PR #2544: Fix Barnes-Hut tSNE not using specified post_learning_rate
- PR #2558: Disabled a long-running FIL test
- PR #2540: Update default value for n_epochs in UMAP to match documentation & sklearn API
- PR #2535: Fix issue with incorrect docker image being used in local build script
- PR #2542: Fix small memory leak in TSNE
- PR #2552: Fixed the length argument of updateDevice calls in RF test
- PR #2563: Update scipy call for arima gradient test
- PR #2569: Fix for cuDF update
- PR #2508: Use keyword parameters in sklearn.datasets.make_* functions
- PR #2586: Fix SVC decision function data type
- PR #2573: Considering managed memory as device type on checking for KMeans 
- PR #2574: Fixing include path in `tsvd_mg.pyx`

# cuML 0.14.0 (03 Jun 2020)

## New Features
- PR #1994: Support for distributed OneHotEncoder
- PR #1892: One hot encoder implementation with cupy
- PR #1655: Adds python bindings for homogeneity score
- PR #1704: Adds python bindings for completeness score
- PR #1687: Adds python bindings for mutual info score
- PR #1980: prim: added a new write-only unary op prim
- PR #1867: C++: add logging interface support in cuML based spdlog
- PR #1902: Multi class inference in FIL C++ and importing multi-class forests from treelite
- PR #1906: UMAP MNMG
- PR #2067: python: wrap logging interface in cython
- PR #2083: Added dtype, order, and use_full_low_rank to MNMG `make_regression`
- PR #2074: SG and MNMG `make_classification`
- PR #2127: Added order to SG `make_blobs`, and switch from C++ to cupy based implementation
- PR #2057: Weighted k-means
- PR #2256: Add a `make_arima` generator
- PR #2245: ElasticNet, Lasso and Coordinate Descent MNMG
- PR #2242: Pandas input support with output as NumPy arrays by default
- PR #1728: Added notebook testing to gpuCI gpu build

## Improvements
- PR #1931: C++: enabled doxygen docs for all of the C++ codebase
- PR #1944: Support for dask_cudf.core.Series in _extract_partitions
- PR #1947: Cleaning up cmake
- PR #1927: Use Cython's `new_build_ext` (if available)
- PR #1946: Removed zlib dependency from cmake
- PR #1988: C++: cpp bench refactor
- PR #1873: Remove usage of nvstring and nvcat from LabelEncoder
- PR #1968: Update SVC SVR with cuML Array
- PR #1972: updates to our flow to use conda-forge's clang and clang-tools packages
- PR #1974: Reduce ARIMA testing time
- PR #1984: Enable Ninja build
- PR #1985: C++ UMAP parametrizable tests
- PR #2005: Adding missing algorithms to cuml benchmarks and notebook
- PR #2016: Add capability to setup.py and build.sh to fully clean all cython build files and artifacts
- PR #2044: A cuda-memcheck helper wrapper for devs
- PR #2018: Using `cuml.dask.part_utils.extract_partitions` and removing similar, duplicated code
- PR #2019: Enable doxygen build in our nightly doc build CI script
- PR #1996: Cythonize in parallel
- PR #2032: Reduce number of tests for MBSGD to improve CI running time
- PR #2031: Encapsulating UCX-py interactions in singleton
- PR #2029: Add C++ ARIMA log-likelihood benchmark
- PR #2085: Convert TSNE to use CumlArray
- PR #2051: Reduce the time required to run dask pca and dask tsvd tests
- PR #1981: Using CumlArray in kNN and DistributedDataHandler in dask kNN
- PR #2053: Introduce verbosity level in C++ layer instead of boolean `verbose` flag
- PR #2047: Make internal streams non-blocking w.r.t. NULL stream
- PR #2048: Random forest testing speedup
- PR #2058: Use CumlArray in Random Projection
- PR #2068: Updating knn class probabilities to use make_monotonic instead of binary search
- PR #2062: Adding random state to UMAP mnmg tests
- PR #2064: Speed-up K-Means test
- PR #2015: Renaming .h to .cuh in solver, dbscan and svm
- PR #2080: Improved import of sparse FIL forests from treelite
- PR #2090: Upgrade C++ build to C++14 standard
- PR #2089: CI: enabled cuda-memcheck on ml-prims unit-tests during nightly build
- PR #2128: Update Dask RF code to reduce the time required for GPU predict to run
- PR #2125: Build infrastructure to use RAFT
- PR #2131: Update Dask RF fit to use DistributedDataHandler
- PR #2055: Update the metrics notebook to use important cuML models
- PR #2095: Improved import of src_prims/utils.h, making it less ambiguous
- PR #2118: Updating SGD & mini-batch estimators to use CumlArray
- PR #2120: Speeding up dask RandomForest tests
- PR #1883: Use CumlArray in ARIMA
- PR #877: Adding definition of done criteria to wiki
- PR #2135: A few optimizations to UMAP fuzzy simplicial set
- PR #1914: Change the meaning of ARIMA's intercept to match the literature
- PR #2098: Renaming .h to .cuh in decision_tree, glm, pca
- PR #2150: Remove deprecated RMM calls in RMM allocator adapter
- PR #2146: Remove deprecated kalman filter
- PR #2151: Add pytest duration and pytest timeout
- PR #2156: Add Docker 19 support to local gpuci build
- PR #2178: Reduce duplicated code in RF
- PR #2124: Expand tutorial docs and sample notebook
- PR #2175: Allow CPU-only and dataset params for benchmark sweeps
- PR #2186: Refactor cython code to build OPG structs in common utils file
- PR #2180: Add fully single GPU singlegpu python build
- PR #2187: CMake improvements to manage conda environment dependencies
- PR #2185: Add has_sklearn function and use it in datasets/classification.
- PR #2193: Order-independent local shuffle in `cuml.dask.make_regression`
- PR #2204: Update python layer to use the logger interface
- PR #2184: Refoctor headers for holtwinters, rproj, tsvd, tsne, umap
- PR #2199: Remove unncessary notebooks
- PR #2195: Separating fit and transform calls in SG, MNMG PCA to save transform array memory consumption
- PR #2201: Re-enabling UMAP repro tests
- PR #2132: Add SVM C++ benchmarks
- PR #2196: Updates to benchmarks. Moving notebook
- PR #2208: Coordinate Descent, Lasso and ElasticNet CumlArray updates
- PR #2210: Updating KNN tests to evaluate multiple index partitions
- PR #2205: Use timeout to add 2 hour hard limit to dask tests
- PR #2212: Improve DBScan batch count / memory estimation
- PR #2213: Standardized include statements across all cpp source files, updated copyright on all modified files
- PR #2214: Remove utils folder and refactor to common folder
- PR #2220: Final refactoring of all src_prims header files following rules as specified in #1675
- PR #2225: input_to_cuml_array keep order option, test updates and cleanup
- PR #2244: Re-enable slow ARIMA tests as stress tests
- PR #2231: Using OPG structs from `cuml.common` in decomposition algorithms
- PR #2257: Update QN and LogisticRegression to use CumlArray
- PR #2259: Add CumlArray support to Naive Bayes
- PR #2252: Add benchmark for the Gram matrix prims
- PR #2263: Faster serialization for Treelite objects with RF
- PR #2264: Reduce build time for cuML by using make_blobs from libcuml++ interface
- PR #2269: Add docs targets to build.sh and fix python cuml.common docs
- PR #2271: Clarify doc for `_unique` default implementation in OneHotEncoder
- PR #2272: Add docs build.sh script to repository
- PR #2276: Ensure `CumlArray` provided `dtype` conforms
- PR #2281: Rely on cuDF's `Serializable` in `CumlArray`
- PR #2284: Reduce dataset size in SG RF notebook to reduce run time of sklearn
- PR #2285: Increase the threshold for elastic_net test in dask/test_coordinate_descent
- PR #2314: Update FIL default values, documentation and test
- PR #2316: 0.14 release docs additions and fixes
- PR #2320: Add prediction notes to RF docs
- PR #2323: Change verbose levels and parameter name to match Scikit-learn API
- PR #2324: Raise an error if n_bins > number of training samples in RF
- PR #2335: Throw a warning if treelite cannot be imported and `load_from_sklearn` is used

## Bug Fixes
- PR #1939: Fix syntax error in cuml.common.array
- PR #1941: Remove c++ cuda flag that was getting duplicated in CMake
- PR #1971: python: Correctly honor --singlegpu option and CUML_BUILD_PATH env variable
- PR #1969: Update libcumlprims to 0.14
- PR #1973: Add missing mg files for setup.py --singlegpu flag
- PR #1993: Set `umap_transform_reproducibility` tests to xfail
- PR #2004: Refactoring the arguments to `plant()` call
- PR #2017: Fixing memory issue in weak cc prim
- PR #2028: Skipping UMAP knn reproducibility tests until we figure out why its failing in CUDA 10.2
- PR #2024: Fixed cuda-memcheck errors with sample-without-replacement prim
- PR #1540: prims: support for custom math-type used for computation inside adjusted rand index prim
- PR #2077: dask-make blobs arguments to match sklearn
- PR #2059: Make all Scipy imports conditional
- PR #2078: Ignore negative cache indices in get_vecs
- PR #2084: Fixed cuda-memcheck errors with COO unit-tests
- PR #2087: Fixed cuda-memcheck errors with dispersion prim
- PR #2096: Fixed syntax error with nightly build command for memcheck unit-tests
- PR #2115: Fixed contingency matrix prim unit-tests for computing correct golden values
- PR #2107: Fix PCA transform
- PR #2109: input_to_cuml_array __cuda_array_interface__ bugfix
- PR #2117: cuDF __array__ exception small fixes
- PR #2139: CumlArray for adjusted_rand_score
- PR #2140: Returning self in fit model functions
- PR #2144: Remove GPU arch < 60 from CMake build
- PR #2153: Added missing namespaces to some Decision Tree files
- PR #2155: C++: fix doxygen build break
- PR #2161: Replacing depreciated bruteForceKnn
- PR #2162: Use stream in transpose prim
- PR #2165: Fit function test correction
- PR #2166: Fix handling of temp file in RF pickling
- PR #2176: C++: fix for adjusted rand index when input array is all zeros
- PR #2179: Fix clang tools version in libcuml recipe
- PR #2183: Fix RAFT in nightly package
- PR #2191: Fix placement of SVM parameter documentation and add examples
- PR #2212: Fix DBScan results (no propagation of labels through border points)
- PR #2215: Fix the printing of forest object
- PR #2217: Fix opg_utils naming to fix singlegpu build
- PR #2223: Fix bug in ARIMA C++ benchmark
- PR #2224: Temporary fix for CI until new Dask version is released
- PR #2228: Update to use __reduce_ex__ in CumlArray to override cudf.Buffer
- PR #2249: Fix bug in UMAP continuous target metrics
- PR #2258: Fix doxygen build break
- PR #2255: Set random_state for train_test_split function in dask RF
- PR #2275: Fix RF fit memory leak
- PR #2274: Fix parameter name verbose to verbosity in mnmg OneHotEncoder
- PR #2277: Updated cub repo path and branch name
- PR #2282: Fix memory leak in Dask RF concatenation
- PR #2301: Scaling KNN dask tests sample size with n GPUs
- PR #2293: Contiguity fixes for input_to_cuml_array and train_test_split
- PR #2295: Fix convert_to_dtype copy even with same dtype
- PR #2305: Fixed race condition in DBScan
- PR #2354: Fix broken links in README

# cuML 0.13.0 (31 Mar 2020)

## New Features
- PR #1777: Python bindings for entropy
- PR #1742: Mean squared error implementation with cupy
- PR #1817: Confusion matrix implementation with cupy (SNSG and MNMG)
- PR #1766: Mean absolute error implementation with cupy
- PR #1766: Mean squared log error implementation with cupy
- PR #1635: cuML Array shim and configurable output added to cluster methods
- PR #1586: Seasonal ARIMA
- PR #1683: cuml.dask make_regression
- PR #1689: Add framework for cuML Dask serializers
- PR #1709: Add `decision_function()` and `predict_proba()` for LogisticRegression
- PR #1714: Add `print_env.sh` file to gather important environment details
- PR #1750: LinearRegression CumlArray for configurable output
- PR #1814: ROC AUC score implementation with cupy
- PR #1767: Single GPU decomposition models configurable output
- PR #1646: Using FIL to predict in MNMG RF
- PR #1778: Make cuML Handle picklable
- PR #1738: cuml.dask refactor beginning and dask array input option for OLS, Ridge and KMeans
- PR #1874: Add predict_proba function to RF classifier
- PR #1815: Adding KNN parameter to UMAP
- PR #1978: Adding `predict_proba` function to dask RF

## Improvements
- PR #1644: Add `predict_proba()` for FIL binary classifier
- PR #1620: Pickling tests now automatically finds all model classes inheriting from cuml.Base
- PR #1637: Update to newer treelite version with XGBoost 1.0 compatibility
- PR #1632: Fix MBSGD models inheritance, they now inherits from cuml.Base
- PR #1628: Remove submodules from cuML
- PR #1755: Expose the build_treelite function for python
- PR #1649: Add the fil_sparse_format variable option to RF API
- PR #1647: storage_type=AUTO uses SPARSE for large models
- PR #1668: Update the warning statement thrown in RF when the seed is set but n_streams is not 1
- PR #1662: use of direct cusparse calls for coo2csr, instead of depending on nvgraph
- PR #1747: C++: dbscan performance improvements and cleanup
- PR #1697: Making trustworthiness batchable and using proper workspace
- PR #1721: Improving UMAP pytests
- PR #1717: Call `rmm_cupy_allocator` for CuPy allocations
- PR #1718: Import `using_allocator` from `cupy.cuda`
- PR #1723: Update RF Classifier to throw an exception for multi-class pickling
- PR #1726: Decorator to allocate CuPy arrays with RMM
- PR #1719: UMAP random seed reproducibility
- PR #1748: Test serializing `CumlArray` objects
- PR #1776: Refactoring pca/tsvd distributed
- PR #1762: Update CuPy requirement to 7
- PR #1768: C++: Different input and output types for add and subtract prims
- PR #1790: Add support for multiple seeding in k-means++
- PR #1805: Adding new Dask cuda serializers to naive bayes + a trivial perf update
- PR #1812: C++: bench: UMAP benchmark cases added
- PR #1795: Add capability to build CumlArray from bytearray/memoryview objects
- PR #1824: C++: improving the performance of UMAP algo
- PR #1816: Add ARIMA notebook
- PR #1856: Update docs for 0.13
- PR #1827: Add HPO demo Notebook
- PR #1825: `--nvtx` option in `build.sh`
- PR #1847: Update XGBoost version for CI
- PR #1837: Simplify cuML Array construction
- PR #1848: Rely on subclassing for cuML Array serialization
- PR #1866: Minimizing client memory pressure on Naive Bayes
- PR #1788: Removing complexity bottleneck in S-ARIMA
- PR #1873: Remove usage of nvstring and nvcat from LabelEncoder
- PR #1891: Additional improvements to naive bayes tree reduction

## Bug Fixes
- PR #1835 : Fix calling default RF Classification always
- PT #1904: replace cub sort
- PR #1833: Fix depth issue in shallow RF regression estimators
- PR #1770: Warn that KalmanFilter is deprecated
- PR #1775: Allow CumlArray to work with inputs that have no 'strides' in array interface
- PR #1594: Train-test split is now reproducible
- PR #1590: Fix destination directory structure for run-clang-format.py
- PR #1611: Fixing pickling errors for KNN classifier and regressor
- PR #1617: Fixing pickling issues for SVC and SVR
- PR #1634: Fix title in KNN docs
- PR #1627: Adding a check for multi-class data in RF classification
- PR #1654: Skip treelite patch if its already been applied
- PR #1661: Fix nvstring variable name
- PR #1673: Using struct for caching dlsym state in communicator
- PR #1659: TSNE - introduce 'convert_dtype' and refactor class attr 'Y' to 'embedding_'
- PR #1672: Solver 'svd' in Linear and Ridge Regressors when n_cols=1
- PR #1670: Lasso & ElasticNet - cuml Handle added
- PR #1671: Update for accessing cuDF Series pointer
- PR #1652: Support XGBoost 1.0+ models in FIL
- PR #1702: Fix LightGBM-FIL validation test
- PR #1701: test_score kmeans test passing with newer cupy version
- PR #1706: Remove multi-class bug from QuasiNewton
- PR #1699: Limit CuPy to <7.2 temporarily
- PR #1708: Correctly deallocate cuML handles in Cython
- PR #1730: Fixes to KF for test stability (mainly in CUDA 10.2)
- PR #1729: Fixing naive bayes UCX serialization problem in fit()
- PR #1749: bug fix rf classifier/regressor on seg fault in bench
- PR #1751: Updated RF documentation
- PR #1765: Update the checks for using RF GPU predict
- PR #1787: C++: unit-tests to check for RF accuracy. As well as a bug fix to improve RF accuracy
- PR #1793: Updated fil pyx to solve memory leakage issue
- PR #1810: Quickfix - chunkage in dask make_regression
- PR #1842: DistributedDataHandler not properly setting 'multiple'
- PR #1849: Critical fix in ARIMA initial estimate
- PR #1851: Fix for cuDF behavior change for multidimensional arrays
- PR #1852: Remove Thrust warnings
- PR #1868: Turning off IPC caching until it is fixed in UCX-py/UCX
- PR #1876: UMAP exponential decay parameters fix
- PR #1887: Fix hasattr for missing attributes on base models
- PR #1877: Remove resetting index in shuffling in train_test_split
- PR #1893: Updating UCX in comms to match current UCX-py
- PR #1888: Small train_test_split test fix
- PR #1899: Fix dask `extract_partitions()`, remove transformation as instance variable in PCA and TSVD and match sklearn APIs
- PR #1920: Temporarily raising threshold for UMAP reproducibility tests
- PR #1918: Create memleak fixture to skip memleak tests in CI for now
- PR #1926: Update batch matrix test margins
- PR #1925: Fix failing dask tests
- PR #1936: Update DaskRF regression test to xfail
- PR #1932: Isolating cause of make_blobs failure
- PR #1951: Dask Random forest regression CPU predict bug fix
- PR #1948: Adjust BatchedMargin margin and disable tests temporarily
- PR #1950: Fix UMAP test failure


# cuML 0.12.0 (04 Feb 2020)

## New Features
- PR #1483: prims: Fused L2 distance and nearest-neighbor prim
- PR #1494: bench: ml-prims benchmark
- PR #1514: bench: Fused L2 NN prim benchmark
- PR #1411: Cython side of MNMG OLS
- PR #1520: Cython side of MNMG Ridge Regression
- PR #1516: Suppor Vector Regression (epsilon-SVR)

## Improvements
- PR #1638: Update cuml/docs/README.md
- PR #1468: C++: updates to clang format flow to make it more usable among devs
- PR #1473: C++: lazy initialization of "costly" resources inside cumlHandle
- PR #1443: Added a new overloaded GEMM primitive
- PR #1489: Enabling deep trees using Gather tree builder
- PR #1463: Update FAISS submodule to 1.6.1
- PR #1488: Add codeowners
- PR #1432: Row-major (C-style) GPU arrays for benchmarks
- PR #1490: Use dask master instead of conda package for testing
- PR #1375: Naive Bayes & Distributed Naive Bayes
- PR #1377: Add GPU array support for FIL benchmarking
- PR #1493: kmeans: add tiling support for 1-NN computation and use fusedL2-1NN prim for L2 distance metric
- PR #1532: Update CuPy to >= 6.6 and allow 7.0
- PR #1528: Re-enabling KNN using dynamic library loading for UCX in communicator
- PR #1545: Add conda environment version updates to ci script
- PR #1541: Updates for libcudf++ Python refactor
- PR #1555: FIL-SKL, an SKLearn-based benchmark for FIL
- PR #1537: Improve pickling and scoring suppport for many models to support hyperopt
- PR #1551: Change custom kernel to cupy for col/row order transform
- PR #1533: C++: interface header file separation for SVM
- PR #1560: Helper function to allocate all new CuPy arrays with RMM memory management
- PR #1570: Relax nccl in conda recipes to >=2.4 (matching CI)
- PR #1578: Add missing function information to the cuML documenataion
- PR #1584: Add has_scipy utility function for runtime check
- PR #1583: API docs updates for 0.12
- PR #1591: Updated FIL documentation

## Bug Fixes
- PR #1470: Documentation: add make_regression, fix ARIMA section
- PR #1482: Updated the code to remove sklearn from the mbsgd stress test
- PR #1491: Update dev environments for 0.12
- PR #1512: Updating setup_cpu() in SpeedupComparisonRunner
- PR #1498: Add build.sh to code owners
- PR #1505: cmake: added correct dependencies for prims-bench build
- PR #1534: Removed TODO comment in create_ucp_listeners()
- PR #1548: Fixing umap extra unary op in knn graph
- PR #1547: Fixing MNMG kmeans score. Fixing UMAP pickling before fit(). Fixing UMAP test failures.
- PR #1557: Increasing threshold for kmeans score
- PR #1562: Increasing threshold even higher
- PR #1564: Fixed a typo in function cumlMPICommunicator_impl::syncStream
- PR #1569: Remove Scikit-learn exception and depedenncy in SVM
- PR #1575: Add missing dtype parameter in call to strides to order for CuPy 6.6 code path
- PR #1574: Updated the init file to include SVM
- PR #1589: Fixing the default value for RF and updating mnmg predict to accept cudf
- PR #1601: Fixed wrong datatype used in knn voting kernel

# cuML 0.11.0 (11 Dec 2019)

## New Features

- PR #1295: Cython side of MNMG PCA
- PR #1218: prims: histogram prim
- PR #1129: C++: Separate include folder for C++ API distribution
- PR #1282: OPG KNN MNMG Code (disabled for 0.11)
- PR #1242: Initial implementation of FIL sparse forests
- PR #1194: Initial ARIMA time-series modeling support.
- PR #1286: Importing treelite models as FIL sparse forests
- PR #1285: Fea minimum impurity decrease RF param
- PR #1301: Add make_regression to generate regression datasets
- PR #1322: RF pickling using treelite, protobuf and FIL
- PR #1332: Add option to cuml.dask make_blobs to produce dask array
- PR #1307: Add RF regression benchmark
- PR #1327: Update the code to build treelite with protobuf
- PR #1289: Add Python benchmarking support for FIL
- PR #1371: Cython side of MNMG tSVD
- PR #1386: Expose SVC decision function value

## Improvements
- PR #1170: Use git to clone subprojects instead of git submodules
- PR #1239: Updated the treelite version
- PR #1225: setup.py clone dependencies like cmake and correct include paths
- PR #1224: Refactored FIL to prepare for sparse trees
- PR #1249: Include libcuml.so C API in installed targets
- PR #1259: Conda dev environment updates and use libcumlprims current version in CI
- PR #1277: Change dependency order in cmake for better printing at compile time
- PR #1264: Add -s flag to GPU CI pytest for better error printing
- PR #1271: Updated the Ridge regression documentation
- PR #1283: Updated the cuMl docs to include MBSGD and adjusted_rand_score
- PR #1300: Lowercase parameter versions for FIL algorithms
- PR #1312: Update CuPy to version 6.5 and use conda-forge channel
- PR #1336: Import SciKit-Learn models into FIL
- PR #1314: Added options needed for ASVDb output (CUDA ver, etc.), added option
  to select algos
- PR #1335: Options to print available algorithms and datasets
  in the Python benchmark
- PR #1338: Remove BUILD_ABI references in CI scripts
- PR #1340: Updated unit tests to uses larger dataset
- PR #1351: Build treelite temporarily for GPU CI testing of FIL Scikit-learn
  model importing
- PR #1367: --test-split benchmark parameter for train-test split
- PR #1360: Improved tests for importing SciKit-Learn models into FIL
- PR #1368: Add --num-rows benchmark command line argument
- PR #1351: Build treelite temporarily for GPU CI testing of FIL Scikit-learn model importing
- PR #1366: Modify train_test_split to use CuPy and accept device arrays
- PR #1258: Documenting new MPI communicator for multi-node multi-GPU testing
- PR #1345: Removing deprecated should_downcast argument
- PR #1362: device_buffer in UMAP + Sparse prims
- PR #1376: AUTO value for FIL algorithm
- PR #1408: Updated pickle tests to delete the pre-pickled model to prevent pointer leakage
- PR #1357: Run benchmarks multiple times for CI
- PR #1382: ARIMA optimization: move functions to C++ side
- PR #1392: Updated RF code to reduce duplication of the code
- PR #1444: UCX listener running in its own isolated thread
- PR #1445: Improved performance of FIL sparse trees
- PR #1431: Updated API docs
- PR #1441: Remove unused CUDA conda labels
- PR #1439: Match sklearn 0.22 default n_estimators for RF and fix test errors
- PR #1461: Add kneighbors to API docs

## Bug Fixes
- PR #1281: Making rng.h threadsafe
- PR #1212: Fix cmake git cloning always running configure in subprojects
- PR #1261: Fix comms build errors due to cuml++ include folder changes
- PR #1267: Update build.sh for recent change of building comms in main CMakeLists
- PR #1278: Removed incorrect overloaded instance of eigJacobi
- PR #1302: Updates for numba 0.46
- PR #1313: Updated the RF tests to set the seed and n_streams
- PR #1319: Using machineName arg passed in instead of default for ASV reporting
- PR #1326: Fix illegal memory access in make_regression (bounds issue)
- PR #1330: Fix C++ unit test utils for better handling of differences near zero
- PR #1342: Fix to prevent memory leakage in Lasso and ElasticNet
- PR #1337: Fix k-means init from preset cluster centers
- PR #1354: Fix SVM gamma=scale implementation
- PR #1344: Change other solver based methods to create solver object in init
- PR #1373: Fixing a few small bugs in make_blobs and adding asserts to pytests
- PR #1361: Improve SMO error handling
- PR #1384: Lower expectations on batched matrix tests to prevent CI failures
- PR #1380: Fix memory leaks in ARIMA
- PR #1391: Lower expectations on batched matrix tests even more
- PR #1394: Warning added in svd for cuda version 10.1
- PR #1407: Resolved RF predict issues and updated RF docstring
- PR #1401: Patch for lbfgs solver for logistic regression with no l1 penalty
- PR #1416: train_test_split numba and rmm device_array output bugfix
- PR #1419: UMAP pickle tests are using wrong n_neighbors value for trustworthiness
- PR #1438: KNN Classifier to properly return Dataframe with Dataframe input
- PR #1425: Deprecate seed and use random_state similar to Scikit-learn in train_test_split
- PR #1458: Add joblib as an explicit requirement
- PR #1474: Defer knn mnmg to 0.12 nightly builds and disable ucx-py dependency

# cuML 0.10.0 (16 Oct 2019)

## New Features
- PR #1148: C++ benchmark tool for c++/CUDA code inside cuML
- PR #1071: Selective eigen solver of cuSolver
- PR #1073: Updating RF wrappers to use FIL for GPU accelerated prediction
- PR #1104: CUDA 10.1 support
- PR #1113: prims: new batched make-symmetric-matrix primitive
- PR #1112: prims: new batched-gemv primitive
- PR #855: Added benchmark tools
- PR #1149 Add YYMMDD to version tag for nightly conda packages
- PR #892: General Gram matrices prim
- PR #912: Support Vector Machine
- PR #1274: Updated the RF score function to use GPU predict

## Improvements
- PR #961: High Peformance RF; HIST algo
- PR #1028: Dockerfile updates after dir restructure. Conda env yaml to add statsmodels as a dependency
- PR #1047: Consistent OPG interface for kmeans, based on internal libcumlprims update
- PR #763: Add examples to train_test_split documentation
- PR #1093: Unified inference kernels for different FIL algorithms
- PR #1076: Paying off some UMAP / Spectral tech debt.
- PR #1086: Ensure RegressorMixin scorer uses device arrays
- PR #1110: Adding tests to use default values of parameters of the models
- PR #1108: input_to_host_array function in input_utils for input processing to host arrays
- PR #1114: K-means: Exposing useful params, removing unused params, proxying params in Dask
- PR #1138: Implementing ANY_RANK semantics on irecv
- PR #1142: prims: expose separate InType and OutType for unaryOp and binaryOp
- PR #1115: Moving dask_make_blobs to cuml.dask.datasets. Adding conversion to dask.DataFrame
- PR #1136: CUDA 10.1 CI updates
- PR #1135: K-means: add boundary cases for kmeans||, support finer control with convergence
- PR #1163: Some more correctness improvements. Better verbose printing
- PR #1165: Adding except + in all remaining cython
- PR #1186: Using LocalCUDACluster Pytest fixture
- PR #1173: Docs: Barnes Hut TSNE documentation
- PR #1176: Use new RMM API based on Cython
- PR #1219: Adding custom bench_func and verbose logging to cuml.benchmark
- PR #1247: Improved MNMG RF error checking

## Bug Fixes

- PR #1231: RF respect number of cuda streams from cuml handle
- PR #1230: Rf bugfix memleak in regression
- PR #1208: compile dbscan bug
- PR #1016: Use correct libcumlprims version in GPU CI
- PR #1040: Update version of numba in development conda yaml files
- PR #1043: Updates to accomodate cuDF python code reorganization
- PR #1044: Remove nvidia driver installation from ci/cpu/build.sh
- PR #991: Barnes Hut TSNE Memory Issue Fixes
- PR #1075: Pinning Dask version for consistent CI results
- PR #990: Barnes Hut TSNE Memory Issue Fixes
- PR #1066: Using proper set of workers to destroy nccl comms
- PR #1072: Remove pip requirements and setup
- PR #1074: Fix flake8 CI style check
- PR #1087: Accuracy improvement for sqrt/log in RF max_feature
- PR #1088: Change straggling numba python allocations to use RMM
- PR #1106: Pinning Distributed version to match Dask for consistent CI results
- PR #1116: TSNE CUDA 10.1 Bug Fixes
- PR #1132: DBSCAN Batching Bug Fix
- PR #1162: DASK RF random seed bug fix
- PR #1164: Fix check_dtype arg handling for input_to_dev_array
- PR #1171: SVM prediction bug fix
- PR #1177: Update dask and distributed to 2.5
- PR #1204: Fix SVM crash on Turing
- PR #1199: Replaced sprintf() with snprintf() in THROW()
- PR #1205: Update dask-cuda in yml envs
- PR #1211: Fixing Dask k-means transform bug and adding test
- PR #1236: Improve fix for SMO solvers potential crash on Turing
- PR #1251: Disable compiler optimization for CUDA 10.1 for distance prims
- PR #1260: Small bugfix for major conversion in input_utils
- PR #1276: Fix float64 prediction crash in test_random_forest

# cuML 0.9.0 (21 Aug 2019)

## New Features

- PR #894: Convert RF to treelite format
- PR #826: Jones transformation of params for ARIMA models timeSeries ml-prim
- PR #697: Silhouette Score metric ml-prim
- PR #674: KL Divergence metric ml-prim
- PR #787: homogeneity, completeness and v-measure metrics ml-prim
- PR #711: Mutual Information metric ml-prim
- PR #724: Entropy metric ml-prim
- PR #766: Expose score method based on inertia for KMeans
- PR #823: prims: cluster dispersion metric
- PR #816: Added inverse_transform() for LabelEncoder
- PR #789: prims: sampling without replacement
- PR #813: prims: Col major istance prim
- PR #635: Random Forest & Decision Tree Regression (Single-GPU)
- PR #819: Forest Inferencing Library (FIL)
- PR #829: C++: enable nvtx ranges
- PR #835: Holt-Winters algorithm
- PR #837: treelite for decision forest exchange format
- PR #871: Wrapper for FIL
- PR #870: make_blobs python function
- PR #881: wrappers for accuracy_score and adjusted_rand_score functions
- PR #840: Dask RF classification and regression
- PR #870: make_blobs python function
- PR #879: import of treelite models to FIL
- PR #892: General Gram matrices prim
- PR #883: Adding MNMG Kmeans
- PR #930: Dask RF
- PR #882: TSNE - T-Distributed Stochastic Neighbourhood Embedding
- PR #624: Internals API & Graph Based Dimensionality Reductions Callback
- PR #926: Wrapper for FIL
- PR #994: Adding MPI comm impl for testing / benchmarking MNMG CUDA
- PR #960: Enable using libcumlprims for MG algorithms/prims

## Improvements
- PR #822: build: build.sh update to club all make targets together
- PR #807: Added development conda yml files
- PR #840: Require cmake >= 3.14
- PR #832: Stateless Decision Tree and Random Forest API
- PR #857: Small modifications to comms for utilizing IB w/ Dask
- PR #851: Random forest Stateless API wrappers
- PR #865: High Performance RF
- PR #895: Pretty prints arguments!
- PR #920: Add an empty marker kernel for tracing purposes
- PR #915: syncStream added to cumlCommunicator
- PR #922: Random Forest support in FIL
- PR #911: Update headers to credit CannyLabs BH TSNE implementation
- PR #918: Streamline CUDA_REL environment variable
- PR #924: kmeans: updated APIs to be stateless, refactored code for mnmg support
- PR #950: global_bias support in FIL
- PR #773: Significant improvements to input checking of all classes and common input API for Python
- PR #957: Adding docs to RF & KMeans MNMG. Small fixes for release
- PR #965: Making dask-ml a hard dependency
- PR #976: Update api.rst for new 0.9 classes
- PR #973: Use cudaDeviceGetAttribute instead of relying on cudaDeviceProp object being passed
- PR #978: Update README for 0.9
- PR #1009: Fix references to notebooks-contrib
- PR #1015: Ability to control the number of internal streams in cumlHandle_impl via cumlHandle
- PR #1175: Add more modules to docs ToC

## Bug Fixes

- PR #923: Fix misshapen level/trend/season HoltWinters output
- PR #831: Update conda package dependencies to cudf 0.9
- PR #772: Add missing cython headers to SGD and CD
- PR #849: PCA no attribute trans_input_ transform bug fix
- PR #869: Removing incorrect information from KNN Docs
- PR #885: libclang installation fix for GPUCI
- PR #896: Fix typo in comms build instructions
- PR #921: Fix build scripts using incorrect cudf version
- PR #928: TSNE Stability Adjustments
- PR #934: Cache cudaDeviceProp in cumlHandle for perf reasons
- PR #932: Change default param value for RF classifier
- PR #949: Fix dtype conversion tests for unsupported cudf dtypes
- PR #908: Fix local build generated file ownerships
- PR #983: Change RF max_depth default to 16
- PR #987: Change default values for knn
- PR #988: Switch to exact tsne
- PR #991: Cleanup python code in cuml.dask.cluster
- PR #996: ucx_initialized being properly set in CommsContext
- PR #1007: Throws a well defined error when mutigpu is not enabled
- PR #1018: Hint location of nccl in build.sh for CI
- PR #1022: Using random_state to make K-Means MNMG tests deterministic
- PR #1034: Fix typos and formatting issues in RF docs
- PR #1052: Fix the rows_sample dtype to float

# cuML 0.8.0 (27 June 2019)

## New Features

- PR #652: Adjusted Rand Index metric ml-prim
- PR #679: Class label manipulation ml-prim
- PR #636: Rand Index metric ml-prim
- PR #515: Added Random Projection feature
- PR #504: Contingency matrix ml-prim
- PR #644: Add train_test_split utility for cuDF dataframes
- PR #612: Allow Cuda Array Interface, Numba inputs and input code refactor
- PR #641: C: Separate C-wrapper library build to generate libcuml.so
- PR #631: Add nvcategory based ordinal label encoder
- PR #681: Add MBSGDClassifier and MBSGDRegressor classes around SGD
- PR #705: Quasi Newton solver and LogisticRegression Python classes
- PR #670: Add test skipping functionality to build.sh
- PR #678: Random Forest Python class
- PR #684: prims: make_blobs primitive
- PR #673: prims: reduce cols by key primitive
- PR #812: Add cuML Communications API & consolidate Dask cuML

## Improvements

- PR #597: C++ cuML and ml-prims folder refactor
- PR #590: QN Recover from numeric errors
- PR #482: Introduce cumlHandle for pca and tsvd
- PR #573: Remove use of unnecessary cuDF column and series copies
- PR #601: Cython PEP8 cleanup and CI integration
- PR #596: Introduce cumlHandle for ols and ridge
- PR #579: Introduce cumlHandle for cd and sgd, and propagate C++ errors in cython level for cd and sgd
- PR #604: Adding cumlHandle to kNN, spectral methods, and UMAP
- PR #616: Enable clang-format for enforcing coding style
- PR #618: CI: Enable copyright header checks
- PR #622: Updated to use 0.8 dependencies
- PR #626: Added build.sh script, updated CI scripts and documentation
- PR #633: build: Auto-detection of GPU_ARCHS during cmake
- PR #650: Moving brute force kNN to prims. Creating stateless kNN API.
- PR #662: C++: Bulk clang-format updates
- PR #671: Added pickle pytests and correct pickling of Base class
- PR #675: atomicMin/Max(float, double) with integer atomics and bit flipping
- PR #677: build: 'deep-clean' to build.sh to clean faiss build as well
- PR #683: Use stateless c++ API in KNN so that it can be pickled properly
- PR #686: Use stateless c++ API in UMAP so that it can be pickled properly
- PR #695: prims: Refactor pairwise distance
- PR #707: Added stress test and updated documentation for RF
- PR #701: Added emacs temporary file patterns to .gitignore
- PR #606: C++: Added tests for host_buffer and improved device_buffer and host_buffer implementation
- PR #726: Updated RF docs and stress test
- PR #730: Update README and RF docs for 0.8
- PR #744: Random projections generating binomial on device. Fixing tests.
- PR #741: Update API docs for 0.8
- PR #754: Pickling of UMAP/KNN
- PR #753: Made PCA and TSVD picklable
- PR #746: LogisticRegression and QN API docstrings
- PR #820: Updating DEVELOPER GUIDE threading guidelines

## Bug Fixes
- PR #584: Added missing virtual destructor to deviceAllocator and hostAllocator
- PR #620: C++: Removed old unit-test files in ml-prims
- PR #627: C++: Fixed dbscan crash issue filed in 613
- PR #640: Remove setuptools from conda run dependency
- PR #646: Update link in contributing.md
- PR #649: Bug fix to LinAlg::reduce_rows_by_key prim filed in issue #648
- PR #666: fixes to gitutils.py to resolve both string decode and handling of uncommitted files
- PR #676: Fix template parameters in `bernoulli()` implementation.
- PR #685: Make CuPy optional to avoid nccl conda package conflicts
- PR #687: prims: updated tolerance for reduce_cols_by_key unit-tests
- PR #689: Removing extra prints from NearestNeighbors cython
- PR #718: Bug fix for DBSCAN and increasing batch size of sgd
- PR #719: Adding additional checks for dtype of the data
- PR #736: Bug fix for RF wrapper and .cu print function
- PR #547: Fixed issue if C++ compiler is specified via CXX during configure.
- PR #759: Configure Sphinx to render params correctly
- PR #762: Apply threshold to remove flakiness of UMAP tests.
- PR #768: Fixing memory bug from stateless refactor
- PR #782: Nearest neighbors checking properly whether memory should be freed
- PR #783: UMAP was using wrong size for knn computation
- PR #776: Hotfix for self.variables in RF
- PR #777: Fix numpy input bug
- PR #784: Fix jit of shuffle_idx python function
- PR #790: Fix rows_sample input type for RF
- PR #793: Fix for dtype conversion utility for numba arrays without cupy installed
- PR #806: Add a seed for sklearn model in RF test file
- PR #843: Rf quantile fix

# cuML 0.7.0 (10 May 2019)

## New Features

- PR #405: Quasi-Newton GLM Solvers
- PR #277: Add row- and column-wise weighted mean primitive
- PR #424: Add a grid-sync struct for inter-block synchronization
- PR #430: Add R-Squared Score to ml primitives
- PR #463: Add matrix gather to ml primitives
- PR #435: Expose cumlhandle in cython + developer guide
- PR #455: Remove default-stream arguement across ml-prims and cuML
- PR #375: cuml cpp shared library renamed to libcuml++.so
- PR #460: Random Forest & Decision Trees (Single-GPU, Classification)
- PR #491: Add doxygen build target for ml-prims
- PR #505: Add R-Squared Score to python interface
- PR #507: Add coordinate descent for lasso and elastic-net
- PR #511: Add a minmax ml-prim
- PR #516: Added Trustworthiness score feature
- PR #520: Add local build script to mimic gpuCI
- PR #503: Add column-wise matrix sort primitive
- PR #525: Add docs build script to cuML
- PR #528: Remove current KMeans and replace it with a new single GPU implementation built using ML primitives

## Improvements

- PR #481: Refactoring Quasi-Newton to use cumlHandle
- PR #467: Added validity check on cumlHandle_t
- PR #461: Rewrote permute and added column major version
- PR #440: README updates
- PR #295: Improve build-time and the interface e.g., enable bool-OutType, for distance()
- PR #390: Update docs version
- PR #272: Add stream parameters to cublas and cusolver wrapper functions
- PR #447: Added building and running mlprims tests to CI
- PR #445: Lower dbscan memory usage by computing adjacency matrix directly
- PR #431: Add support for fancy iterator input types to LinAlg::reduce_rows_by_key
- PR #394: Introducing cumlHandle API to dbscan and add example
- PR #500: Added CI check for black listed CUDA Runtime API calls
- PR #475: exposing cumlHandle for dbscan from python-side
- PR #395: Edited the CONTRIBUTING.md file
- PR #407: Test files to run stress, correctness and unit tests for cuml algos
- PR #512: generic copy method for copying buffers between device/host
- PR #533: Add cudatoolkit conda dependency
- PR #524: Use cmake find blas and find lapack to pass configure options to faiss
- PR #527: Added notes on UMAP differences from reference implementation
- PR #540: Use latest release version in update-version CI script
- PR #552: Re-enable assert in kmeans tests with xfail as needed
- PR #581: Add shared memory fast col major to row major function back with bound checks
- PR #592: More efficient matrix copy/reverse methods
- PR #721: Added pickle tests for DBSCAN and Random Projections

## Bug Fixes

- PR #334: Fixed segfault in `ML::cumlHandle_impl::destroyResources`
- PR #349: Developer guide clarifications for cumlHandle and cumlHandle_impl
- PR #398: Fix CI scripts to allow nightlies to be uploaded
- PR #399: Skip PCA tests to allow CI to run with driver 418
- PR #422: Issue in the PCA tests was solved and CI can run with driver 418
- PR #409: Add entry to gitmodules to ignore build artifacts
- PR #412: Fix for svdQR function in ml-prims
- PR #438: Code that depended on FAISS was building everytime.
- PR #358: Fixed an issue when switching streams on MLCommon::device_buffer and MLCommon::host_buffer
- PR #434: Fixing bug in CSR tests
- PR #443: Remove defaults channel from ci scripts
- PR #384: 64b index arithmetic updates to the kernels inside ml-prims
- PR #459: Fix for runtime library path of pip package
- PR #464: Fix for C++11 destructor warning in qn
- PR #466: Add support for column-major in LinAlg::*Norm methods
- PR #465: Fixing deadlock issue in GridSync due to consecutive sync calls
- PR #468: Fix dbscan example build failure
- PR #470: Fix resource leakage in Kalman filter python wrapper
- PR #473: Fix gather ml-prim test for change in rng uniform API
- PR #477: Fixes default stream initialization in cumlHandle
- PR #480: Replaced qn_fit() declaration with #include of file containing definition to fix linker error
- PR #495: Update cuDF and RMM versions in GPU ci test scripts
- PR #499: DEVELOPER_GUIDE.md: fixed links and clarified ML::detail::streamSyncer example
- PR #506: Re enable ml-prim tests in CI
- PR #508: Fix for an error with default argument in LinAlg::meanSquaredError
- PR #519: README.md Updates and adding BUILD.md back
- PR #526: Fix the issue of wrong results when fit and transform of PCA are called separately
- PR #531: Fixing missing arguments in updateDevice() for RF
- PR #543: Exposing dbscan batch size through cython API and fixing broken batching
- PR #551: Made use of ZLIB_LIBRARIES consistent between ml_test and ml_mg_test
- PR #557: Modified CI script to run cuML tests before building mlprims and removed lapack flag
- PR #578: Updated Readme.md to add lasso and elastic-net
- PR #580: Fixing cython garbage collection bug in KNN
- PR #577: Use find libz in prims cmake
- PR #594: fixed cuda-memcheck mean_center test failures


# cuML 0.6.1 (09 Apr 2019)

## Bug Fixes

- PR #462 Runtime library path fix for cuML pip package


# cuML 0.6.0 (22 Mar 2019)

## New Features

- PR #249: Single GPU Stochastic Gradient Descent for linear regression, logistic regression, and linear svm with L1, L2, and elastic-net penalties.
- PR #247: Added "proper" CUDA API to cuML
- PR #235: NearestNeighbors MG Support
- PR #261: UMAP Algorithm
- PR #290: NearestNeighbors numpy MG Support
- PR #303: Reusable spectral embedding / clustering
- PR #325: Initial support for single process multi-GPU OLS and tSVD
- PR #271: Initial support for hyperparameter optimization with dask for many models

## Improvements

- PR #144: Dockerfile update and docs for LinearRegression and Kalman Filter.
- PR #168: Add /ci/gpu/build.sh file to cuML
- PR #167: Integrating full-n-final ml-prims repo inside cuml
- PR #198: (ml-prims) Removal of *MG calls + fixed a bug in permute method
- PR #194: Added new ml-prims for supporting LASSO regression.
- PR #114: Building faiss C++ api into libcuml
- PR #64: Using FAISS C++ API in cuML and exposing bindings through cython
- PR #208: Issue ml-common-3: Math.h: swap thrust::for_each with binaryOp,unaryOp
- PR #224: Improve doc strings for readable rendering with readthedocs
- PR #209: Simplify README.md, move build instructions to BUILD.md
- PR #218: Fix RNG to use given seed and adjust RNG test tolerances.
- PR #225: Support for generating random integers
- PR #215: Refactored LinAlg::norm to Stats::rowNorm and added Stats::colNorm
- PR #234: Support for custom output type and passing index value to main_op in *Reduction kernels
- PR #230: Refactored the cuda_utils header
- PR #236: Refactored cuml python package structure to be more sklearn like
- PR #232: Added reduce_rows_by_key
- PR #246: Support for 2 vectors in the matrix vector operator
- PR #244: Fix for single GPU OLS and Ridge to support one column training data
- PR #271: Added get_params and set_params functions for linear and ridge regression
- PR #253: Fix for issue #250-reduce_rows_by_key failed memcheck for small nkeys
- PR #269: LinearRegression, Ridge Python docs update and cleaning
- PR #322: set_params updated
- PR #237: Update build instructions
- PR #275: Kmeans use of faster gpu_matrix
- PR #288: Add n_neighbors to NearestNeighbors constructor
- PR #302: Added FutureWarning for deprecation of current kmeans algorithm
- PR #312: Last minute cleanup before release
- PR #315: Documentation updating and enhancements
- PR #330: Added ignored argument to pca.fit_transform to map to sklearn's implemenation
- PR #342: Change default ABI to ON
- PR #572: Pulling DBSCAN components into reusable primitives


## Bug Fixes

- PR #193: Fix AttributeError in PCA and TSVD
- PR #211: Fixing inconsistent use of proper batch size calculation in DBSCAN
- PR #202: Adding back ability for users to define their own BLAS
- PR #201: Pass CMAKE CUDA path to faiss/configure script
- PR #200 Avoid using numpy via cimport in KNN
- PR #228: Bug fix: LinAlg::unaryOp with 0-length input
- PR #279: Removing faiss-gpu references in README
- PR #321: Fix release script typo
- PR #327: Update conda requirements for version 0.6 requirements
- PR #352: Correctly calculating numpy chunk sizing for kNN
- PR #345: Run python import as part of package build to trigger compilation
- PR #347: Lowering memory usage of kNN.
- PR #355: Fixing issues with very large numpy inputs to SPMG OLS and tSVD.
- PR #357: Removing FAISS requirement from README
- PR #362: Fix for matVecOp crashing on large input sizes
- PR #366: Index arithmetic issue fix with TxN_t class
- PR #376: Disabled kmeans tests since they are currently too sensitive (see #71)
- PR #380: Allow arbitrary data size on ingress for numba_utils.row_matrix
- PR #385: Fix for long import cuml time in containers and fix for setup_pip
- PR #630: Fixing a missing kneighbors in nearest neighbors python proxy

# cuML 0.5.1 (05 Feb 2019)

## Bug Fixes

- PR #189 Avoid using numpy via cimport to prevent ABI issues in Cython compilation


# cuML 0.5.0 (28 Jan 2019)

## New Features

- PR #66: OLS Linear Regression
- PR #44: Distance calculation ML primitives
- PR #69: Ridge (L2 Regularized) Linear Regression
- PR #103: Linear Kalman Filter
- PR #117: Pip install support
- PR #64: Device to device support from cuML device pointers into FAISS

## Improvements

- PR #56: Make OpenMP optional for building
- PR #67: Github issue templates
- PR #44: Refactored DBSCAN to use ML primitives
- PR #91: Pytest cleanup and sklearn toyset datasets based pytests for kmeans and dbscan
- PR #75: C++ example to use kmeans
- PR #117: Use cmake extension to find any zlib installed in system
- PR #94: Add cmake flag to set ABI compatibility
- PR #139: Move thirdparty submodules to root and add symlinks to new locations
- PR #151: Replace TravisCI testing and conda pkg builds with gpuCI
- PR #164: Add numba kernel for faster column to row major transform
- PR #114: Adding FAISS to cuml build

## Bug Fixes

- PR #48: CUDA 10 compilation warnings fix
- PR #51: Fixes to Dockerfile and docs for new build system
- PR #72: Fixes for GCC 7
- PR #96: Fix for kmeans stack overflow with high number of clusters
- PR #105: Fix for AttributeError in kmeans fit method
- PR #113: Removed old  glm python/cython files
- PR #118: Fix for AttributeError in kmeans predict method
- PR #125: Remove randomized solver option from PCA python bindings


# cuML 0.4.0 (05 Dec 2018)

## New Features

## Improvements

- PR #42: New build system: separation of libcuml.so and cuml python package
- PR #43: Added changelog.md

## Bug Fixes


# cuML 0.3.0 (30 Nov 2018)

## New Features

- PR #33: Added ability to call cuML algorithms using numpy arrays

## Improvements

- PR #24: Fix references of python package from cuML to cuml and start using versioneer for better versioning
- PR #40: Added support for refactored cuDF 0.3.0, updated Conda files
- PR #33: Major python test cleaning, all tests pass with cuDF 0.2.0 and 0.3.0. Preparation for new build system
- PR #34: Updated batch count calculation logic in DBSCAN
- PR #35: Beginning of DBSCAN refactor to use cuML mlprims and general improvements

## Bug Fixes

- PR #30: Fixed batch size bug in DBSCAN that caused crash. Also fixed various locations for potential integer overflows
- PR #28: Fix readthedocs build documentation
- PR #29: Fix pytests for cuml name change from cuML
- PR #33: Fixed memory bug that would cause segmentation faults due to numba releasing memory before it was used. Also fixed row major/column major bugs for different algorithms
- PR #36: Fix kmeans gtest to use device data
- PR #38: cuda\_free bug removed that caused google tests to sometimes pass and sometimes fail randomly
- PR #39: Updated cmake to correctly link with CUDA libraries, add CUDA runtime linking and include source files in compile target

# cuML 0.2.0 (02 Nov 2018)

## New Features

- PR #11: Kmeans algorithm added
- PR #7: FAISS KNN wrapper added
- PR #21: Added Conda install support

## Improvements

- PR #15: Added compatibility with cuDF (from prior pyGDF)
- PR #13: Added FAISS to Dockerfile
- PR #21: Added TravisCI build system for CI and Conda builds

## Bug Fixes

- PR #4: Fixed explained variance bug in TSVD
- PR #5: Notebook bug fixes and updated results


# cuML 0.1.0

Initial release including PCA, TSVD, DBSCAN, ml-prims and cython wrappers<|MERGE_RESOLUTION|>--- conflicted
+++ resolved
@@ -60,16 +60,13 @@
 - PR #2553: Test pickle protocol 5 support
 - PR #2570: Accepting single df or array input in train_test_split
 - PR #2566: Remove deprecated cuDF from_gpu_matrix calls
-<<<<<<< HEAD
 - PR #2583: findpackage.cmake.in template for cmake dependencies
-=======
 - PR #2577: Fully removing NVGraph dependency for CUDA 11 compatibility
 - PR #2575: Speed up TfidfTransformer
 - PR #2584: Removing dependency on sklearn's NotFittedError
 - PR #2591: Generate benchmark datsets using `cuml.datasets`
 - PR #2548: Fix limitation on number of rows usable with tSNE and refactor memory allocation
 - PR #2589: including cuda-11 build fixes into raft
->>>>>>> 88b3fa3a
 
 ## Bug Fixes
 - PR #2369: Update RF code to fix set_params memory leak
@@ -107,7 +104,7 @@
 - PR #2569: Fix for cuDF update
 - PR #2508: Use keyword parameters in sklearn.datasets.make_* functions
 - PR #2586: Fix SVC decision function data type
-- PR #2573: Considering managed memory as device type on checking for KMeans 
+- PR #2573: Considering managed memory as device type on checking for KMeans
 - PR #2574: Fixing include path in `tsvd_mg.pyx`
 
 # cuML 0.14.0 (03 Jun 2020)
