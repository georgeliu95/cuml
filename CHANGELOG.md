# cuML 0.14.0 (Date TBD)

## New Features

## Improvements
<<<<<<< HEAD
- PR #1944: Support for dask_cudf.core.Series in _extract_partitions
=======
- PR #1947: Cleaning up cmake
>>>>>>> fcf2f68d
- PR #1927: Use Cython's `new_build_ext` (if available)
- PR #1946: Removed zlib dependency from cmake

## Bug Fixes
- PR #1939: Fix syntax error in cuml.common.array
- PR #1941: Remove c++ cuda flag that was getting duplicated in CMake
- PR #1969: Update libcumlprims to 0.14

# cuML 0.13.0 (Date TBD)

## New Features
- PR #1777: Python bindings for entropy
- PR #1742: Mean squared error implementation with cupy
- PR #1766: Mean absolute error implementation with cupy
- PR #1766: Mean squared log error implementation with cupy
- PR #1635: cuML Array shim and configurable output added to cluster methods
- PR #1586: Seasonal ARIMA
- PR #1683: cuml.dask make_regression
- PR #1689: Add framework for cuML Dask serializers
- PR #1709: Add `decision_function()` and `predict_proba()` for LogisticRegression
- PR #1714: Add `print_env.sh` file to gather important environment details
- PR #1750: LinearRegression CumlArray for configurable output
- PR #1767: Single GPU decomposition models configurable output
- PR #1646: Using FIL to predict in MNMG RF
- PR #1778: Make cuML Handle picklable
- PR #1738: cuml.dask refactor beginning and dask array input option for OLS, Ridge and KMeans
- PR #1874: Add predict_proba function to RF classifier
- PR #1815: Adding KNN parameter to UMAP

## Improvements
- PR #1644: Add `predict_proba()` for FIL binary classifier
- PR #1620: Pickling tests now automatically finds all model classes inheriting from cuml.Base
- PR #1637: Update to newer treelite version with XGBoost 1.0 compatibility
- PR #1632: Fix MBSGD models inheritance, they now inherits from cuml.Base
- PR #1628: Remove submodules from cuML
- PR #1755: Expose the build_treelite function for python
- PR #1649: Add the fil_sparse_format variable option to RF API
- PR #1647: storage_type=AUTO uses SPARSE for large models
- PR #1668: Update the warning statement thrown in RF when the seed is set but n_streams is not 1
- PR #1662: use of direct cusparse calls for coo2csr, instead of depending on nvgraph
- PR #1747: C++: dbscan performance improvements and cleanup
- PR #1697: Making trustworthiness batchable and using proper workspace
- PR #1721: Improving UMAP pytests
- PR #1717: Call `rmm_cupy_allocator` for CuPy allocations
- PR #1718: Import `using_allocator` from `cupy.cuda`
- PR #1723: Update RF Classifier to throw an exception for multi-class pickling
- PR #1726: Decorator to allocate CuPy arrays with RMM
- PR #1719: UMAP random seed reproducibility
- PR #1748: Test serializing `CumlArray` objects
- PR #1776: Refactoring pca/tsvd distributed
- PR #1762: Update CuPy requirement to 7
- PR #1768: C++: Different input and output types for add and subtract prims
- PR #1790: Add support for multiple seeding in k-means++
- PR #1805: Adding new Dask cuda serializers to naive bayes + a trivial perf update
- PR #1812: C++: bench: UMAP benchmark cases added
- PR #1795: Add capability to build CumlArray from bytearray/memoryview objects
- PR #1824: C++: improving the performance of UMAP algo
- PR #1816: Add ARIMA notebook
- PR #1856: Update docs for 0.13
- PR #1827: Add HPO demo Notebook
- PR #1825: `--nvtx` option in `build.sh`
- PR #1847: Update XGBoost version for CI
- PR #1837: Simplify cuML Array construction
- PR #1848: Rely on subclassing for cuML Array serialization
- PR #1866: Minimizing client memory pressure on Naive Bayes
- PR #1788: Removing complexity bottleneck in S-ARIMA
- PR #1891: Additional improvements to naive bayes tree reduction

## Bug Fixes
- PR #1835 : Fix calling default RF Classification always
- PT #1904: replace cub sort
- PR #1833: Fix depth issue in shallow RF regression estimators
- PR #1770: Warn that KalmanFilter is deprecated
- PR #1775: Allow CumlArray to work with inputs that have no 'strides' in array interface
- PR #1594: Train-test split is now reproducible
- PR #1590: Fix destination directory structure for run-clang-format.py
- PR #1611: Fixing pickling errors for KNN classifier and regressor
- PR #1617: Fixing pickling issues for SVC and SVR
- PR #1634: Fix title in KNN docs
- PR #1627: Adding a check for multi-class data in RF classification
- PR #1654: Skip treelite patch if its already been applied
- PR #1661: Fix nvstring variable name
- PR #1673: Using struct for caching dlsym state in communicator
- PR #1659: TSNE - introduce 'convert_dtype' and refactor class attr 'Y' to 'embedding_'
- PR #1672: Solver 'svd' in Linear and Ridge Regressors when n_cols=1
- PR #1670: Lasso & ElasticNet - cuml Handle added
- PR #1671: Update for accessing cuDF Series pointer
- PR #1652: Support XGBoost 1.0+ models in FIL
- PR #1702: Fix LightGBM-FIL validation test
- PR #1701: test_score kmeans test passing with newer cupy version
- PR #1706: Remove multi-class bug from QuasiNewton
- PR #1699: Limit CuPy to <7.2 temporarily
- PR #1708: Correctly deallocate cuML handles in Cython
- PR #1730: Fixes to KF for test stability (mainly in CUDA 10.2)
- PR #1729: Fixing naive bayes UCX serialization problem in fit()
- PR #1749: bug fix rf classifier/regressor on seg fault in bench
- PR #1751: Updated RF documentation
- PR #1765: Update the checks for using RF GPU predict
- PR #1787: C++: unit-tests to check for RF accuracy. As well as a bug fix to improve RF accuracy
- PR #1793: Updated fil pyx to solve memory leakage issue
- PR #1810: Quickfix - chunkage in dask make_regression
- PR #1842: DistributedDataHandler not properly setting 'multiple'
- PR #1849: Critical fix in ARIMA initial estimate
- PR #1851: Fix for cuDF behavior change for multidimensional arrays
- PR #1852: Remove Thrust warnings
- PR #1868: Turning off IPC caching until it is fixed in UCX-py/UCX
- PR #1876: UMAP exponential decay parameters fix
- PR #1887: Fix hasattr for missing attributes on base models
- PR #1877: Remove resetting index in shuffling in train_test_split
- PR #1893: Updating UCX in comms to match current UCX-py
- PR #1888: Small train_test_split test fix
- PR #1899: Fix dask `extract_partitions()`, remove transformation as instance variable in PCA and TSVD and match sklearn APIs
- PR #1920: Temporarily raising threshold for UMAP reproducibility tests
- PR #1918: Create memleak fixture to skip memleak tests in CI for now
- PR #1926: Update batch matrix test margins
- PR #1925: Fix failing dask tests
- PR #1936: Update DaskRF regression test to xfail
- PR #1932: Isolating cause of make_blobs failure
- PR #1951: Dask Random forest regression CPU predict bug fix
- PR #1948: Adjust BatchedMargin margin and disable tests temporarily
- PR #1950: Fix UMAP test failure



# cuML 0.12.0 (04 Feb 2020)

## New Features
- PR #1483: prims: Fused L2 distance and nearest-neighbor prim
- PR #1494: bench: ml-prims benchmark
- PR #1514: bench: Fused L2 NN prim benchmark
- PR #1411: Cython side of MNMG OLS
- PR #1520: Cython side of MNMG Ridge Regression
- PR #1516: Suppor Vector Regression (epsilon-SVR)

## Improvements
- PR #1638: Update cuml/docs/README.md
- PR #1468: C++: updates to clang format flow to make it more usable among devs
- PR #1473: C++: lazy initialization of "costly" resources inside cumlHandle
- PR #1443: Added a new overloaded GEMM primitive
- PR #1489: Enabling deep trees using Gather tree builder
- PR #1463: Update FAISS submodule to 1.6.1
- PR #1488: Add codeowners
- PR #1432: Row-major (C-style) GPU arrays for benchmarks
- PR #1490: Use dask master instead of conda package for testing
- PR #1375: Naive Bayes & Distributed Naive Bayes
- PR #1377: Add GPU array support for FIL benchmarking
- PR #1493: kmeans: add tiling support for 1-NN computation and use fusedL2-1NN prim for L2 distance metric
- PR #1532: Update CuPy to >= 6.6 and allow 7.0
- PR #1528: Re-enabling KNN using dynamic library loading for UCX in communicator
- PR #1545: Add conda environment version updates to ci script
- PR #1541: Updates for libcudf++ Python refactor
- PR #1555: FIL-SKL, an SKLearn-based benchmark for FIL
- PR #1537: Improve pickling and scoring suppport for many models to support hyperopt
- PR #1551: Change custom kernel to cupy for col/row order transform
- PR #1533: C++: interface header file separation for SVM
- PR #1560: Helper function to allocate all new CuPy arrays with RMM memory management
- PR #1570: Relax nccl in conda recipes to >=2.4 (matching CI)
- PR #1578: Add missing function information to the cuML documenataion
- PR #1584: Add has_scipy utility function for runtime check
- PR #1583: API docs updates for 0.12
- PR #1591: Updated FIL documentation

## Bug Fixes
- PR #1470: Documentation: add make_regression, fix ARIMA section
- PR #1482: Updated the code to remove sklearn from the mbsgd stress test
- PR #1491: Update dev environments for 0.12
- PR #1512: Updating setup_cpu() in SpeedupComparisonRunner
- PR #1498: Add build.sh to code owners
- PR #1505: cmake: added correct dependencies for prims-bench build
- PR #1534: Removed TODO comment in create_ucp_listeners()
- PR #1548: Fixing umap extra unary op in knn graph
- PR #1547: Fixing MNMG kmeans score. Fixing UMAP pickling before fit(). Fixing UMAP test failures.
- PR #1557: Increasing threshold for kmeans score
- PR #1562: Increasing threshold even higher
- PR #1564: Fixed a typo in function cumlMPICommunicator_impl::syncStream
- PR #1569: Remove Scikit-learn exception and depedenncy in SVM
- PR #1575: Add missing dtype parameter in call to strides to order for CuPy 6.6 code path
- PR #1574: Updated the init file to include SVM
- PR #1589: Fixing the default value for RF and updating mnmg predict to accept cudf
- PR #1601: Fixed wrong datatype used in knn voting kernel

# cuML 0.11.0 (11 Dec 2019)

## New Features

- PR #1295: Cython side of MNMG PCA
- PR #1218: prims: histogram prim
- PR #1129: C++: Separate include folder for C++ API distribution
- PR #1282: OPG KNN MNMG Code (disabled for 0.11)
- PR #1242: Initial implementation of FIL sparse forests
- PR #1194: Initial ARIMA time-series modeling support.
- PR #1286: Importing treelite models as FIL sparse forests
- PR #1285: Fea minimum impurity decrease RF param
- PR #1301: Add make_regression to generate regression datasets
- PR #1322: RF pickling using treelite, protobuf and FIL
- PR #1332: Add option to cuml.dask make_blobs to produce dask array
- PR #1307: Add RF regression benchmark
- PR #1327: Update the code to build treelite with protobuf
- PR #1289: Add Python benchmarking support for FIL
- PR #1371: Cython side of MNMG tSVD
- PR #1386: Expose SVC decision function value

## Improvements
- PR #1170: Use git to clone subprojects instead of git submodules
- PR #1239: Updated the treelite version
- PR #1225: setup.py clone dependencies like cmake and correct include paths
- PR #1224: Refactored FIL to prepare for sparse trees
- PR #1249: Include libcuml.so C API in installed targets
- PR #1259: Conda dev environment updates and use libcumlprims current version in CI
- PR #1277: Change dependency order in cmake for better printing at compile time
- PR #1264: Add -s flag to GPU CI pytest for better error printing
- PR #1271: Updated the Ridge regression documentation
- PR #1283: Updated the cuMl docs to include MBSGD and adjusted_rand_score
- PR #1300: Lowercase parameter versions for FIL algorithms
- PR #1312: Update CuPy to version 6.5 and use conda-forge channel
- PR #1336: Import SciKit-Learn models into FIL
- PR #1314: Added options needed for ASVDb output (CUDA ver, etc.), added option
  to select algos
- PR #1335: Options to print available algorithms and datasets
  in the Python benchmark
- PR #1338: Remove BUILD_ABI references in CI scripts
- PR #1340: Updated unit tests to uses larger dataset
- PR #1351: Build treelite temporarily for GPU CI testing of FIL Scikit-learn
  model importing
- PR #1367: --test-split benchmark parameter for train-test split
- PR #1360: Improved tests for importing SciKit-Learn models into FIL
- PR #1368: Add --num-rows benchmark command line argument
- PR #1351: Build treelite temporarily for GPU CI testing of FIL Scikit-learn model importing
- PR #1366: Modify train_test_split to use CuPy and accept device arrays
- PR #1258: Documenting new MPI communicator for multi-node multi-GPU testing
- PR #1345: Removing deprecated should_downcast argument
- PR #1362: device_buffer in UMAP + Sparse prims
- PR #1376: AUTO value for FIL algorithm
- PR #1408: Updated pickle tests to delete the pre-pickled model to prevent pointer leakage
- PR #1357: Run benchmarks multiple times for CI
- PR #1382: ARIMA optimization: move functions to C++ side
- PR #1392: Updated RF code to reduce duplication of the code
- PR #1444: UCX listener running in its own isolated thread
- PR #1445: Improved performance of FIL sparse trees
- PR #1431: Updated API docs
- PR #1441: Remove unused CUDA conda labels
- PR #1439: Match sklearn 0.22 default n_estimators for RF and fix test errors
- PR #1461: Add kneighbors to API docs

## Bug Fixes
- PR #1281: Making rng.h threadsafe
- PR #1212: Fix cmake git cloning always running configure in subprojects
- PR #1261: Fix comms build errors due to cuml++ include folder changes
- PR #1267: Update build.sh for recent change of building comms in main CMakeLists
- PR #1278: Removed incorrect overloaded instance of eigJacobi
- PR #1302: Updates for numba 0.46
- PR #1313: Updated the RF tests to set the seed and n_streams
- PR #1319: Using machineName arg passed in instead of default for ASV reporting
- PR #1326: Fix illegal memory access in make_regression (bounds issue)
- PR #1330: Fix C++ unit test utils for better handling of differences near zero
- PR #1342: Fix to prevent memory leakage in Lasso and ElasticNet
- PR #1337: Fix k-means init from preset cluster centers
- PR #1354: Fix SVM gamma=scale implementation
- PR #1344: Change other solver based methods to create solver object in init
- PR #1373: Fixing a few small bugs in make_blobs and adding asserts to pytests
- PR #1361: Improve SMO error handling
- PR #1384: Lower expectations on batched matrix tests to prevent CI failures
- PR #1380: Fix memory leaks in ARIMA
- PR #1391: Lower expectations on batched matrix tests even more
- PR #1394: Warning added in svd for cuda version 10.1
- PR #1407: Resolved RF predict issues and updated RF docstring
- PR #1401: Patch for lbfgs solver for logistic regression with no l1 penalty
- PR #1416: train_test_split numba and rmm device_array output bugfix
- PR #1419: UMAP pickle tests are using wrong n_neighbors value for trustworthiness
- PR #1438: KNN Classifier to properly return Dataframe with Dataframe input
- PR #1425: Deprecate seed and use random_state similar to Scikit-learn in train_test_split
- PR #1458: Add joblib as an explicit requirement
- PR #1474: Defer knn mnmg to 0.12 nightly builds and disable ucx-py dependency

# cuML 0.10.0 (16 Oct 2019)

## New Features
- PR #1148: C++ benchmark tool for c++/CUDA code inside cuML
- PR #1071: Selective eigen solver of cuSolver
- PR #1073: Updating RF wrappers to use FIL for GPU accelerated prediction
- PR #1104: CUDA 10.1 support
- PR #1113: prims: new batched make-symmetric-matrix primitive
- PR #1112: prims: new batched-gemv primitive
- PR #855: Added benchmark tools
- PR #1149 Add YYMMDD to version tag for nightly conda packages
- PR #892: General Gram matrices prim
- PR #912: Support Vector Machine
- PR #1274: Updated the RF score function to use GPU predict

## Improvements
- PR #961: High Peformance RF; HIST algo
- PR #1028: Dockerfile updates after dir restructure. Conda env yaml to add statsmodels as a dependency
- PR #1047: Consistent OPG interface for kmeans, based on internal libcumlprims update
- PR #763: Add examples to train_test_split documentation
- PR #1093: Unified inference kernels for different FIL algorithms
- PR #1076: Paying off some UMAP / Spectral tech debt.
- PR #1086: Ensure RegressorMixin scorer uses device arrays
- PR #1110: Adding tests to use default values of parameters of the models
- PR #1108: input_to_host_array function in input_utils for input processing to host arrays
- PR #1114: K-means: Exposing useful params, removing unused params, proxying params in Dask
- PR #1138: Implementing ANY_RANK semantics on irecv
- PR #1142: prims: expose separate InType and OutType for unaryOp and binaryOp
- PR #1115: Moving dask_make_blobs to cuml.dask.datasets. Adding conversion to dask.DataFrame
- PR #1136: CUDA 10.1 CI updates
- PR #1135: K-means: add boundary cases for kmeans||, support finer control with convergence
- PR #1163: Some more correctness improvements. Better verbose printing
- PR #1165: Adding except + in all remaining cython
- PR #1186: Using LocalCUDACluster Pytest fixture
- PR #1173: Docs: Barnes Hut TSNE documentation
- PR #1176: Use new RMM API based on Cython
- PR #1219: Adding custom bench_func and verbose logging to cuml.benchmark
- PR #1247: Improved MNMG RF error checking

## Bug Fixes

- PR #1231: RF respect number of cuda streams from cuml handle
- PR #1230: Rf bugfix memleak in regression
- PR #1208: compile dbscan bug
- PR #1016: Use correct libcumlprims version in GPU CI
- PR #1040: Update version of numba in development conda yaml files
- PR #1043: Updates to accomodate cuDF python code reorganization
- PR #1044: Remove nvidia driver installation from ci/cpu/build.sh
- PR #991: Barnes Hut TSNE Memory Issue Fixes
- PR #1075: Pinning Dask version for consistent CI results
- PR #990: Barnes Hut TSNE Memory Issue Fixes
- PR #1066: Using proper set of workers to destroy nccl comms
- PR #1072: Remove pip requirements and setup
- PR #1074: Fix flake8 CI style check
- PR #1087: Accuracy improvement for sqrt/log in RF max_feature
- PR #1088: Change straggling numba python allocations to use RMM
- PR #1106: Pinning Distributed version to match Dask for consistent CI results
- PR #1116: TSNE CUDA 10.1 Bug Fixes
- PR #1132: DBSCAN Batching Bug Fix
- PR #1162: DASK RF random seed bug fix
- PR #1164: Fix check_dtype arg handling for input_to_dev_array
- PR #1171: SVM prediction bug fix
- PR #1177: Update dask and distributed to 2.5
- PR #1204: Fix SVM crash on Turing
- PR #1199: Replaced sprintf() with snprintf() in THROW()
- PR #1205: Update dask-cuda in yml envs
- PR #1211: Fixing Dask k-means transform bug and adding test
- PR #1236: Improve fix for SMO solvers potential crash on Turing
- PR #1251: Disable compiler optimization for CUDA 10.1 for distance prims
- PR #1260: Small bugfix for major conversion in input_utils
- PR #1276: Fix float64 prediction crash in test_random_forest

# cuML 0.9.0 (21 Aug 2019)

## New Features

- PR #894: Convert RF to treelite format
- PR #826: Jones transformation of params for ARIMA models timeSeries ml-prim
- PR #697: Silhouette Score metric ml-prim
- PR #674: KL Divergence metric ml-prim
- PR #787: homogeneity, completeness and v-measure metrics ml-prim
- PR #711: Mutual Information metric ml-prim
- PR #724: Entropy metric ml-prim
- PR #766: Expose score method based on inertia for KMeans
- PR #823: prims: cluster dispersion metric
- PR #816: Added inverse_transform() for LabelEncoder
- PR #789: prims: sampling without replacement
- PR #813: prims: Col major istance prim
- PR #635: Random Forest & Decision Tree Regression (Single-GPU)
- PR #819: Forest Inferencing Library (FIL)
- PR #829: C++: enable nvtx ranges
- PR #835: Holt-Winters algorithm
- PR #837: treelite for decision forest exchange format
- PR #871: Wrapper for FIL
- PR #870: make_blobs python function
- PR #881: wrappers for accuracy_score and adjusted_rand_score functions
- PR #840: Dask RF classification and regression
- PR #870: make_blobs python function
- PR #879: import of treelite models to FIL
- PR #892: General Gram matrices prim
- PR #883: Adding MNMG Kmeans
- PR #930: Dask RF
- PR #882: TSNE - T-Distributed Stochastic Neighbourhood Embedding
- PR #624: Internals API & Graph Based Dimensionality Reductions Callback
- PR #926: Wrapper for FIL
- PR #994: Adding MPI comm impl for testing / benchmarking MNMG CUDA
- PR #960: Enable using libcumlprims for MG algorithms/prims

## Improvements
- PR #822: build: build.sh update to club all make targets together
- PR #807: Added development conda yml files
- PR #840: Require cmake >= 3.14
- PR #832: Stateless Decision Tree and Random Forest API
- PR #857: Small modifications to comms for utilizing IB w/ Dask
- PR #851: Random forest Stateless API wrappers
- PR #865: High Performance RF
- PR #895: Pretty prints arguments!
- PR #920: Add an empty marker kernel for tracing purposes
- PR #915: syncStream added to cumlCommunicator
- PR #922: Random Forest support in FIL
- PR #911: Update headers to credit CannyLabs BH TSNE implementation
- PR #918: Streamline CUDA_REL environment variable
- PR #924: kmeans: updated APIs to be stateless, refactored code for mnmg support
- PR #950: global_bias support in FIL
- PR #773: Significant improvements to input checking of all classes and common input API for Python
- PR #957: Adding docs to RF & KMeans MNMG. Small fixes for release
- PR #965: Making dask-ml a hard dependency
- PR #976: Update api.rst for new 0.9 classes
- PR #973: Use cudaDeviceGetAttribute instead of relying on cudaDeviceProp object being passed
- PR #978: Update README for 0.9
- PR #1009: Fix references to notebooks-contrib
- PR #1015: Ability to control the number of internal streams in cumlHandle_impl via cumlHandle
- PR #1175: Add more modules to docs ToC

## Bug Fixes

- PR #923: Fix misshapen level/trend/season HoltWinters output
- PR #831: Update conda package dependencies to cudf 0.9
- PR #772: Add missing cython headers to SGD and CD
- PR #849: PCA no attribute trans_input_ transform bug fix
- PR #869: Removing incorrect information from KNN Docs
- PR #885: libclang installation fix for GPUCI
- PR #896: Fix typo in comms build instructions
- PR #921: Fix build scripts using incorrect cudf version
- PR #928: TSNE Stability Adjustments
- PR #934: Cache cudaDeviceProp in cumlHandle for perf reasons
- PR #932: Change default param value for RF classifier
- PR #949: Fix dtype conversion tests for unsupported cudf dtypes
- PR #908: Fix local build generated file ownerships
- PR #983: Change RF max_depth default to 16
- PR #987: Change default values for knn
- PR #988: Switch to exact tsne
- PR #991: Cleanup python code in cuml.dask.cluster
- PR #996: ucx_initialized being properly set in CommsContext
- PR #1007: Throws a well defined error when mutigpu is not enabled
- PR #1018: Hint location of nccl in build.sh for CI
- PR #1022: Using random_state to make K-Means MNMG tests deterministic
- PR #1034: Fix typos and formatting issues in RF docs
- PR #1052: Fix the rows_sample dtype to float

# cuML 0.8.0 (27 June 2019)

## New Features

- PR #652: Adjusted Rand Index metric ml-prim
- PR #679: Class label manipulation ml-prim
- PR #636: Rand Index metric ml-prim
- PR #515: Added Random Projection feature
- PR #504: Contingency matrix ml-prim
- PR #644: Add train_test_split utility for cuDF dataframes
- PR #612: Allow Cuda Array Interface, Numba inputs and input code refactor
- PR #641: C: Separate C-wrapper library build to generate libcuml.so
- PR #631: Add nvcategory based ordinal label encoder
- PR #681: Add MBSGDClassifier and MBSGDRegressor classes around SGD
- PR #705: Quasi Newton solver and LogisticRegression Python classes
- PR #670: Add test skipping functionality to build.sh
- PR #678: Random Forest Python class
- PR #684: prims: make_blobs primitive
- PR #673: prims: reduce cols by key primitive
- PR #812: Add cuML Communications API & consolidate Dask cuML

## Improvements

- PR #597: C++ cuML and ml-prims folder refactor
- PR #590: QN Recover from numeric errors
- PR #482: Introduce cumlHandle for pca and tsvd
- PR #573: Remove use of unnecessary cuDF column and series copies
- PR #601: Cython PEP8 cleanup and CI integration
- PR #596: Introduce cumlHandle for ols and ridge
- PR #579: Introduce cumlHandle for cd and sgd, and propagate C++ errors in cython level for cd and sgd
- PR #604: Adding cumlHandle to kNN, spectral methods, and UMAP
- PR #616: Enable clang-format for enforcing coding style
- PR #618: CI: Enable copyright header checks
- PR #622: Updated to use 0.8 dependencies
- PR #626: Added build.sh script, updated CI scripts and documentation
- PR #633: build: Auto-detection of GPU_ARCHS during cmake
- PR #650: Moving brute force kNN to prims. Creating stateless kNN API.
- PR #662: C++: Bulk clang-format updates
- PR #671: Added pickle pytests and correct pickling of Base class
- PR #675: atomicMin/Max(float, double) with integer atomics and bit flipping
- PR #677: build: 'deep-clean' to build.sh to clean faiss build as well
- PR #683: Use stateless c++ API in KNN so that it can be pickled properly
- PR #686: Use stateless c++ API in UMAP so that it can be pickled properly
- PR #695: prims: Refactor pairwise distance
- PR #707: Added stress test and updated documentation for RF
- PR #701: Added emacs temporary file patterns to .gitignore
- PR #606: C++: Added tests for host_buffer and improved device_buffer and host_buffer implementation
- PR #726: Updated RF docs and stress test
- PR #730: Update README and RF docs for 0.8
- PR #744: Random projections generating binomial on device. Fixing tests.
- PR #741: Update API docs for 0.8
- PR #754: Pickling of UMAP/KNN
- PR #753: Made PCA and TSVD picklable
- PR #746: LogisticRegression and QN API docstrings
- PR #820: Updating DEVELOPER GUIDE threading guidelines

## Bug Fixes
- PR #584: Added missing virtual destructor to deviceAllocator and hostAllocator
- PR #620: C++: Removed old unit-test files in ml-prims
- PR #627: C++: Fixed dbscan crash issue filed in 613
- PR #640: Remove setuptools from conda run dependency
- PR #646: Update link in contributing.md
- PR #649: Bug fix to LinAlg::reduce_rows_by_key prim filed in issue #648
- PR #666: fixes to gitutils.py to resolve both string decode and handling of uncommitted files
- PR #676: Fix template parameters in `bernoulli()` implementation.
- PR #685: Make CuPy optional to avoid nccl conda package conflicts
- PR #687: prims: updated tolerance for reduce_cols_by_key unit-tests
- PR #689: Removing extra prints from NearestNeighbors cython
- PR #718: Bug fix for DBSCAN and increasing batch size of sgd
- PR #719: Adding additional checks for dtype of the data
- PR #736: Bug fix for RF wrapper and .cu print function
- PR #547: Fixed issue if C++ compiler is specified via CXX during configure.
- PR #759: Configure Sphinx to render params correctly
- PR #762: Apply threshold to remove flakiness of UMAP tests.
- PR #768: Fixing memory bug from stateless refactor
- PR #782: Nearest neighbors checking properly whether memory should be freed
- PR #783: UMAP was using wrong size for knn computation
- PR #776: Hotfix for self.variables in RF
- PR #777: Fix numpy input bug
- PR #784: Fix jit of shuffle_idx python function
- PR #790: Fix rows_sample input type for RF
- PR #793: Fix for dtype conversion utility for numba arrays without cupy installed
- PR #806: Add a seed for sklearn model in RF test file
- PR #843: Rf quantile fix

# cuML 0.7.0 (10 May 2019)

## New Features

- PR #405: Quasi-Newton GLM Solvers
- PR #277: Add row- and column-wise weighted mean primitive
- PR #424: Add a grid-sync struct for inter-block synchronization
- PR #430: Add R-Squared Score to ml primitives
- PR #463: Add matrix gather to ml primitives
- PR #435: Expose cumlhandle in cython + developer guide
- PR #455: Remove default-stream arguement across ml-prims and cuML
- PR #375: cuml cpp shared library renamed to libcuml++.so
- PR #460: Random Forest & Decision Trees (Single-GPU, Classification)
- PR #491: Add doxygen build target for ml-prims
- PR #505: Add R-Squared Score to python interface
- PR #507: Add coordinate descent for lasso and elastic-net
- PR #511: Add a minmax ml-prim
- PR #516: Added Trustworthiness score feature
- PR #520: Add local build script to mimic gpuCI
- PR #503: Add column-wise matrix sort primitive
- PR #525: Add docs build script to cuML
- PR #528: Remove current KMeans and replace it with a new single GPU implementation built using ML primitives

## Improvements

- PR #481: Refactoring Quasi-Newton to use cumlHandle
- PR #467: Added validity check on cumlHandle_t
- PR #461: Rewrote permute and added column major version
- PR #440: README updates
- PR #295: Improve build-time and the interface e.g., enable bool-OutType, for distance()
- PR #390: Update docs version
- PR #272: Add stream parameters to cublas and cusolver wrapper functions
- PR #447: Added building and running mlprims tests to CI
- PR #445: Lower dbscan memory usage by computing adjacency matrix directly
- PR #431: Add support for fancy iterator input types to LinAlg::reduce_rows_by_key
- PR #394: Introducing cumlHandle API to dbscan and add example
- PR #500: Added CI check for black listed CUDA Runtime API calls
- PR #475: exposing cumlHandle for dbscan from python-side
- PR #395: Edited the CONTRIBUTING.md file
- PR #407: Test files to run stress, correctness and unit tests for cuml algos
- PR #512: generic copy method for copying buffers between device/host
- PR #533: Add cudatoolkit conda dependency
- PR #524: Use cmake find blas and find lapack to pass configure options to faiss
- PR #527: Added notes on UMAP differences from reference implementation
- PR #540: Use latest release version in update-version CI script
- PR #552: Re-enable assert in kmeans tests with xfail as needed
- PR #581: Add shared memory fast col major to row major function back with bound checks
- PR #592: More efficient matrix copy/reverse methods
- PR #721: Added pickle tests for DBSCAN and Random Projections

## Bug Fixes

- PR #334: Fixed segfault in `ML::cumlHandle_impl::destroyResources`
- PR #349: Developer guide clarifications for cumlHandle and cumlHandle_impl
- PR #398: Fix CI scripts to allow nightlies to be uploaded
- PR #399: Skip PCA tests to allow CI to run with driver 418
- PR #422: Issue in the PCA tests was solved and CI can run with driver 418
- PR #409: Add entry to gitmodules to ignore build artifacts
- PR #412: Fix for svdQR function in ml-prims
- PR #438: Code that depended on FAISS was building everytime.
- PR #358: Fixed an issue when switching streams on MLCommon::device_buffer and MLCommon::host_buffer
- PR #434: Fixing bug in CSR tests
- PR #443: Remove defaults channel from ci scripts
- PR #384: 64b index arithmetic updates to the kernels inside ml-prims
- PR #459: Fix for runtime library path of pip package
- PR #464: Fix for C++11 destructor warning in qn
- PR #466: Add support for column-major in LinAlg::*Norm methods
- PR #465: Fixing deadlock issue in GridSync due to consecutive sync calls
- PR #468: Fix dbscan example build failure
- PR #470: Fix resource leakage in Kalman filter python wrapper
- PR #473: Fix gather ml-prim test for change in rng uniform API
- PR #477: Fixes default stream initialization in cumlHandle
- PR #480: Replaced qn_fit() declaration with #include of file containing definition to fix linker error
- PR #495: Update cuDF and RMM versions in GPU ci test scripts
- PR #499: DEVELOPER_GUIDE.md: fixed links and clarified ML::detail::streamSyncer example
- PR #506: Re enable ml-prim tests in CI
- PR #508: Fix for an error with default argument in LinAlg::meanSquaredError
- PR #519: README.md Updates and adding BUILD.md back
- PR #526: Fix the issue of wrong results when fit and transform of PCA are called separately
- PR #531: Fixing missing arguments in updateDevice() for RF
- PR #543: Exposing dbscan batch size through cython API and fixing broken batching
- PR #551: Made use of ZLIB_LIBRARIES consistent between ml_test and ml_mg_test
- PR #557: Modified CI script to run cuML tests before building mlprims and removed lapack flag
- PR #578: Updated Readme.md to add lasso and elastic-net
- PR #580: Fixing cython garbage collection bug in KNN
- PR #577: Use find libz in prims cmake
- PR #594: fixed cuda-memcheck mean_center test failures


# cuML 0.6.1 (09 Apr 2019)

## Bug Fixes

- PR #462 Runtime library path fix for cuML pip package


# cuML 0.6.0 (22 Mar 2019)

## New Features

- PR #249: Single GPU Stochastic Gradient Descent for linear regression, logistic regression, and linear svm with L1, L2, and elastic-net penalties.
- PR #247: Added "proper" CUDA API to cuML
- PR #235: NearestNeighbors MG Support
- PR #261: UMAP Algorithm
- PR #290: NearestNeighbors numpy MG Support
- PR #303: Reusable spectral embedding / clustering
- PR #325: Initial support for single process multi-GPU OLS and tSVD
- PR #271: Initial support for hyperparameter optimization with dask for many models

## Improvements

- PR #144: Dockerfile update and docs for LinearRegression and Kalman Filter.
- PR #168: Add /ci/gpu/build.sh file to cuML
- PR #167: Integrating full-n-final ml-prims repo inside cuml
- PR #198: (ml-prims) Removal of *MG calls + fixed a bug in permute method
- PR #194: Added new ml-prims for supporting LASSO regression.
- PR #114: Building faiss C++ api into libcuml
- PR #64: Using FAISS C++ API in cuML and exposing bindings through cython
- PR #208: Issue ml-common-3: Math.h: swap thrust::for_each with binaryOp,unaryOp
- PR #224: Improve doc strings for readable rendering with readthedocs
- PR #209: Simplify README.md, move build instructions to BUILD.md
- PR #218: Fix RNG to use given seed and adjust RNG test tolerances.
- PR #225: Support for generating random integers
- PR #215: Refactored LinAlg::norm to Stats::rowNorm and added Stats::colNorm
- PR #234: Support for custom output type and passing index value to main_op in *Reduction kernels
- PR #230: Refactored the cuda_utils header
- PR #236: Refactored cuml python package structure to be more sklearn like
- PR #232: Added reduce_rows_by_key
- PR #246: Support for 2 vectors in the matrix vector operator
- PR #244: Fix for single GPU OLS and Ridge to support one column training data
- PR #271: Added get_params and set_params functions for linear and ridge regression
- PR #253: Fix for issue #250-reduce_rows_by_key failed memcheck for small nkeys
- PR #269: LinearRegression, Ridge Python docs update and cleaning
- PR #322: set_params updated
- PR #237: Update build instructions
- PR #275: Kmeans use of faster gpu_matrix
- PR #288: Add n_neighbors to NearestNeighbors constructor
- PR #302: Added FutureWarning for deprecation of current kmeans algorithm
- PR #312: Last minute cleanup before release
- PR #315: Documentation updating and enhancements
- PR #330: Added ignored argument to pca.fit_transform to map to sklearn's implemenation
- PR #342: Change default ABI to ON
- PR #572: Pulling DBSCAN components into reusable primitives


## Bug Fixes

- PR #193: Fix AttributeError in PCA and TSVD
- PR #211: Fixing inconsistent use of proper batch size calculation in DBSCAN
- PR #202: Adding back ability for users to define their own BLAS
- PR #201: Pass CMAKE CUDA path to faiss/configure script
- PR #200 Avoid using numpy via cimport in KNN
- PR #228: Bug fix: LinAlg::unaryOp with 0-length input
- PR #279: Removing faiss-gpu references in README
- PR #321: Fix release script typo
- PR #327: Update conda requirements for version 0.6 requirements
- PR #352: Correctly calculating numpy chunk sizing for kNN
- PR #345: Run python import as part of package build to trigger compilation
- PR #347: Lowering memory usage of kNN.
- PR #355: Fixing issues with very large numpy inputs to SPMG OLS and tSVD.
- PR #357: Removing FAISS requirement from README
- PR #362: Fix for matVecOp crashing on large input sizes
- PR #366: Index arithmetic issue fix with TxN_t class
- PR #376: Disabled kmeans tests since they are currently too sensitive (see #71)
- PR #380: Allow arbitrary data size on ingress for numba_utils.row_matrix
- PR #385: Fix for long import cuml time in containers and fix for setup_pip
- PR #630: Fixing a missing kneighbors in nearest neighbors python proxy

# cuML 0.5.1 (05 Feb 2019)

## Bug Fixes

- PR #189 Avoid using numpy via cimport to prevent ABI issues in Cython compilation


# cuML 0.5.0 (28 Jan 2019)

## New Features

- PR #66: OLS Linear Regression
- PR #44: Distance calculation ML primitives
- PR #69: Ridge (L2 Regularized) Linear Regression
- PR #103: Linear Kalman Filter
- PR #117: Pip install support
- PR #64: Device to device support from cuML device pointers into FAISS

## Improvements

- PR #56: Make OpenMP optional for building
- PR #67: Github issue templates
- PR #44: Refactored DBSCAN to use ML primitives
- PR #91: Pytest cleanup and sklearn toyset datasets based pytests for kmeans and dbscan
- PR #75: C++ example to use kmeans
- PR #117: Use cmake extension to find any zlib installed in system
- PR #94: Add cmake flag to set ABI compatibility
- PR #139: Move thirdparty submodules to root and add symlinks to new locations
- PR #151: Replace TravisCI testing and conda pkg builds with gpuCI
- PR #164: Add numba kernel for faster column to row major transform
- PR #114: Adding FAISS to cuml build

## Bug Fixes

- PR #48: CUDA 10 compilation warnings fix
- PR #51: Fixes to Dockerfile and docs for new build system
- PR #72: Fixes for GCC 7
- PR #96: Fix for kmeans stack overflow with high number of clusters
- PR #105: Fix for AttributeError in kmeans fit method
- PR #113: Removed old  glm python/cython files
- PR #118: Fix for AttributeError in kmeans predict method
- PR #125: Remove randomized solver option from PCA python bindings


# cuML 0.4.0 (05 Dec 2018)

## New Features

## Improvements

- PR #42: New build system: separation of libcuml.so and cuml python package
- PR #43: Added changelog.md

## Bug Fixes


# cuML 0.3.0 (30 Nov 2018)

## New Features

- PR #33: Added ability to call cuML algorithms using numpy arrays

## Improvements

- PR #24: Fix references of python package from cuML to cuml and start using versioneer for better versioning
- PR #40: Added support for refactored cuDF 0.3.0, updated Conda files
- PR #33: Major python test cleaning, all tests pass with cuDF 0.2.0 and 0.3.0. Preparation for new build system
- PR #34: Updated batch count calculation logic in DBSCAN
- PR #35: Beginning of DBSCAN refactor to use cuML mlprims and general improvements

## Bug Fixes

- PR #30: Fixed batch size bug in DBSCAN that caused crash. Also fixed various locations for potential integer overflows
- PR #28: Fix readthedocs build documentation
- PR #29: Fix pytests for cuml name change from cuML
- PR #33: Fixed memory bug that would cause segmentation faults due to numba releasing memory before it was used. Also fixed row major/column major bugs for different algorithms
- PR #36: Fix kmeans gtest to use device data
- PR #38: cuda\_free bug removed that caused google tests to sometimes pass and sometimes fail randomly
- PR #39: Updated cmake to correctly link with CUDA libraries, add CUDA runtime linking and include source files in compile target

# cuML 0.2.0 (02 Nov 2018)

## New Features

- PR #11: Kmeans algorithm added
- PR #7: FAISS KNN wrapper added
- PR #21: Added Conda install support

## Improvements

- PR #15: Added compatibility with cuDF (from prior pyGDF)
- PR #13: Added FAISS to Dockerfile
- PR #21: Added TravisCI build system for CI and Conda builds

## Bug Fixes

- PR #4: Fixed explained variance bug in TSVD
- PR #5: Notebook bug fixes and updated results


# cuML 0.1.0

Initial release including PCA, TSVD, DBSCAN, ml-prims and cython wrappers<|MERGE_RESOLUTION|>--- conflicted
+++ resolved
@@ -3,11 +3,8 @@
 ## New Features
 
 ## Improvements
-<<<<<<< HEAD
 - PR #1944: Support for dask_cudf.core.Series in _extract_partitions
-=======
 - PR #1947: Cleaning up cmake
->>>>>>> fcf2f68d
 - PR #1927: Use Cython's `new_build_ext` (if available)
 - PR #1946: Removed zlib dependency from cmake
 
