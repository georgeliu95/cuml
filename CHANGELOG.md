--- conflicted
+++ resolved
@@ -61,13 +61,10 @@
 - PR #1337: Fix k-means init from preset cluster centers
 - PR #1354: Fix SVM gamma=scale implementation
 - PR #1344: Change other solver based methods to create solver object in init
-<<<<<<< HEAD
 - PR #1373: Fixing a few small bugs in make_blobs and adding asserts to pytests
-=======
 - PR #1361: Improve SMO error handling
 - PR #1384: Lower expectations on batched matrix tests to prevent CI failures
 - PR #1380: Fix memory leaks in ARIMA
->>>>>>> c3c96a95
 
 # cuML 0.10.0 (16 Oct 2019)
 
