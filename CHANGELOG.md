--- conflicted
+++ resolved
@@ -42,11 +42,8 @@
 - PR #2028: Skipping UMAP knn reproducibility tests until we figure out why its failing in CUDA 10.2
 - PR #2024: Fixed cuda-memcheck errors with sample-without-replacement prim
 - PR #1540: prims: support for custom math-type used for computation inside adjusted rand index prim
-<<<<<<< HEAD
 - PR #2059: Make all Scipy imports conditional
-=======
 - PR #2077L dask-make blobs arguments to match sklearn
->>>>>>> a9846960
 - PR #2078: Ignore negative cache indices in get_vecs
 - PR #2084: Fixed cuda-memcheck errors with COO unit-tests
 - PR #2087: Fixed cuda-memcheck errors with dispersion prim
