# cuML 0.14.0 (Date TBD)

## New Features
- PR #1980: prim: added a new write-only unary op prim
- PR #1867: C++: add logging interface support in cuML based spdlog
- PR #1902: Multi class inference in FIL C++ and importing multi-class forests from treelite
- PR #1906: UMAP MNMG
- PR #2074: SG and MNMG `make_classification`

## Improvements
- PR #1931: C++: enabled doxygen docs for all of the C++ codebase
- PR #1944: Support for dask_cudf.core.Series in _extract_partitions
- PR #1947: Cleaning up cmake
- PR #1927: Use Cython's `new_build_ext` (if available)
- PR #1946: Removed zlib dependency from cmake
- PR #1873: Remove usage of nvstring and nvcat from LabelEncoder
- PR #1968: Update SVC SVR with cuML Array
- PR #1972: updates to our flow to use conda-forge's clang and clang-tools packages
- PR #1974: Reduce ARIMA testing time
- PR #1984: Enable Ninja build
- PR #2016: Add capability to setup.py and build.sh to fully clean all cython build files and artifacts
- PR #2044: A cuda-memcheck helper wrapper for devs
- PR #2018: Using `cuml.dask.part_utils.extract_partitions` and removing similar, duplicated code
- PR #2019: Enable doxygen build in our nightly doc build CI script
- PR #1996: Cythonize in parallel
- PR #2032: Reduce number of tests for MBSGD to improve CI running time
- PR #2031: Encapsulating UCX-py interactions in singleton
- PR #2029: Add C++ ARIMA log-likelihood benchmark
- PR #2051: Reduce the time required to run dask pca and dask tsvd tests
- PR #1981: Using CumlArray in kNN and DistributedDataHandler in dask kNN
- PR #2053: Introduce verbosity level in C++ layer instead of boolean `verbose` flag
- PR #2047: Make internal streams non-blocking w.r.t. NULL stream
- PR #2048: Random forest testing speedup
- PR #2058: Use CumlArray in Random Projection
- PR #2062: Adding random state to UMAP mnmg tests
- PR #2064: Speed-up K-Means test
- PR #2015: Renaming .h to .cuh in solver, dbscan and svm
- PR #2080: Improved import of sparse FIL forests from treelite
- PR #2090: Upgrade C++ build to C++14 standard
- PR #2089: CI: enabled cuda-memcheck on ml-prims unit-tests during nightly build
- PR #1883: Use CumlArray in ARIMA

## Bug Fixes
- PR #1939: Fix syntax error in cuml.common.array
- PR #1941: Remove c++ cuda flag that was getting duplicated in CMake
- PR #1971: python: Correctly honor --singlegpu option and CUML_BUILD_PATH env variable
- PR #1969: Update libcumlprims to 0.14
- PR #1973: Add missing mg files for setup.py --singlegpu flag
- PR #1993: Set `umap_transform_reproducibility` tests to xfail
- PR #2017: Fixing memory issue in weak cc prim
- PR #2028: Skipping UMAP knn reproducibility tests until we figure out why its failing in CUDA 10.2
- PR #2024: Fixed cuda-memcheck errors with sample-without-replacement prim
- PR #1540: prims: support for custom math-type used for computation inside adjusted rand index prim
- PR #2077L dask-make blobs arguments to match sklearn
- PR #2078: Ignore negative cache indices in get_vecs
- PR #2084: Fixed cuda-memcheck errors with COO unit-tests
- PR #2087: Fixed cuda-memcheck errors with dispersion prim
- PR #2109: input_to_cuml_array __cuda_array_interface__ bugfix
- PR #2117: cuDF __array__ exception small fixes

# cuML 0.13.0 (Date TBD)

## New Features
<<<<<<< HEAD
- PR #1655: Adds python bindings for homogeneity score
- PR #1687: Adds python bindings for mutual info score
=======
- PR #1777: Python bindings for entropy
>>>>>>> 9fd8d93a
- PR #1742: Mean squared error implementation with cupy
- PR #1817: Confusion matrix implementation with cupy (SNSG and MNMG)
- PR #1766: Mean absolute error implementation with cupy
- PR #1766: Mean squared log error implementation with cupy
- PR #1635: cuML Array shim and configurable output added to cluster methods
- PR #1586: Seasonal ARIMA
- PR #1683: cuml.dask make_regression
- PR #1689: Add framework for cuML Dask serializers
- PR #1709: Add `decision_function()` and `predict_proba()` for LogisticRegression
- PR #1714: Add `print_env.sh` file to gather important environment details
- PR #1750: LinearRegression CumlArray for configurable output
- PR #1767: Single GPU decomposition models configurable output
- PR #1646: Using FIL to predict in MNMG RF
- PR #1778: Make cuML Handle picklable
- PR #1738: cuml.dask refactor beginning and dask array input option for OLS, Ridge and KMeans
- PR #1874: Add predict_proba function to RF classifier
- PR #1815: Adding KNN parameter to UMAP
- PR #1978: Adding `predict_proba` function to dask RF

## Improvements
- PR #1644: Add `predict_proba()` for FIL binary classifier
- PR #1620: Pickling tests now automatically finds all model classes inheriting from cuml.Base
- PR #1637: Update to newer treelite version with XGBoost 1.0 compatibility
- PR #1632: Fix MBSGD models inheritance, they now inherits from cuml.Base
- PR #1628: Remove submodules from cuML
- PR #1755: Expose the build_treelite function for python
- PR #1649: Add the fil_sparse_format variable option to RF API
- PR #1647: storage_type=AUTO uses SPARSE for large models
- PR #1668: Update the warning statement thrown in RF when the seed is set but n_streams is not 1
- PR #1662: use of direct cusparse calls for coo2csr, instead of depending on nvgraph
- PR #1747: C++: dbscan performance improvements and cleanup
- PR #1697: Making trustworthiness batchable and using proper workspace
- PR #1721: Improving UMAP pytests
- PR #1717: Call `rmm_cupy_allocator` for CuPy allocations
- PR #1718: Import `using_allocator` from `cupy.cuda`
- PR #1723: Update RF Classifier to throw an exception for multi-class pickling
- PR #1726: Decorator to allocate CuPy arrays with RMM
- PR #1719: UMAP random seed reproducibility
- PR #1748: Test serializing `CumlArray` objects
- PR #1776: Refactoring pca/tsvd distributed
- PR #1762: Update CuPy requirement to 7
- PR #1768: C++: Different input and output types for add and subtract prims
- PR #1790: Add support for multiple seeding in k-means++
- PR #1805: Adding new Dask cuda serializers to naive bayes + a trivial perf update
- PR #1812: C++: bench: UMAP benchmark cases added
- PR #1795: Add capability to build CumlArray from bytearray/memoryview objects
- PR #1824: C++: improving the performance of UMAP algo
- PR #1816: Add ARIMA notebook
- PR #1856: Update docs for 0.13
- PR #1827: Add HPO demo Notebook
- PR #1825: `--nvtx` option in `build.sh`
- PR #1847: Update XGBoost version for CI
- PR #1837: Simplify cuML Array construction
- PR #1848: Rely on subclassing for cuML Array serialization
- PR #1866: Minimizing client memory pressure on Naive Bayes
- PR #1788: Removing complexity bottleneck in S-ARIMA
- PR #1891: Additional improvements to naive bayes tree reduction

## Bug Fixes
- PR #1835 : Fix calling default RF Classification always
- PT #1904: replace cub sort
- PR #1833: Fix depth issue in shallow RF regression estimators
- PR #1770: Warn that KalmanFilter is deprecated
- PR #1775: Allow CumlArray to work with inputs that have no 'strides' in array interface
- PR #1594: Train-test split is now reproducible
- PR #1590: Fix destination directory structure for run-clang-format.py
- PR #1611: Fixing pickling errors for KNN classifier and regressor
- PR #1617: Fixing pickling issues for SVC and SVR
- PR #1634: Fix title in KNN docs
- PR #1627: Adding a check for multi-class data in RF classification
- PR #1654: Skip treelite patch if its already been applied
- PR #1661: Fix nvstring variable name
- PR #1673: Using struct for caching dlsym state in communicator
- PR #1659: TSNE - introduce 'convert_dtype' and refactor class attr 'Y' to 'embedding_'
- PR #1672: Solver 'svd' in Linear and Ridge Regressors when n_cols=1
- PR #1670: Lasso & ElasticNet - cuml Handle added
- PR #1671: Update for accessing cuDF Series pointer
- PR #1652: Support XGBoost 1.0+ models in FIL
- PR #1702: Fix LightGBM-FIL validation test
- PR #1701: test_score kmeans test passing with newer cupy version
- PR #1706: Remove multi-class bug from QuasiNewton
- PR #1699: Limit CuPy to <7.2 temporarily
- PR #1708: Correctly deallocate cuML handles in Cython
- PR #1730: Fixes to KF for test stability (mainly in CUDA 10.2)
- PR #1729: Fixing naive bayes UCX serialization problem in fit()
- PR #1749: bug fix rf classifier/regressor on seg fault in bench
- PR #1751: Updated RF documentation
- PR #1765: Update the checks for using RF GPU predict
- PR #1787: C++: unit-tests to check for RF accuracy. As well as a bug fix to improve RF accuracy
- PR #1793: Updated fil pyx to solve memory leakage issue
- PR #1810: Quickfix - chunkage in dask make_regression
- PR #1842: DistributedDataHandler not properly setting 'multiple'
- PR #1849: Critical fix in ARIMA initial estimate
- PR #1851: Fix for cuDF behavior change for multidimensional arrays
- PR #1852: Remove Thrust warnings
- PR #1868: Turning off IPC caching until it is fixed in UCX-py/UCX
- PR #1876: UMAP exponential decay parameters fix
- PR #1887: Fix hasattr for missing attributes on base models
- PR #1877: Remove resetting index in shuffling in train_test_split
- PR #1893: Updating UCX in comms to match current UCX-py
- PR #1888: Small train_test_split test fix
- PR #1899: Fix dask `extract_partitions()`, remove transformation as instance variable in PCA and TSVD and match sklearn APIs
- PR #1920: Temporarily raising threshold for UMAP reproducibility tests
- PR #1918: Create memleak fixture to skip memleak tests in CI for now
- PR #1926: Update batch matrix test margins
- PR #1925: Fix failing dask tests
- PR #1936: Update DaskRF regression test to xfail
- PR #1932: Isolating cause of make_blobs failure
- PR #1951: Dask Random forest regression CPU predict bug fix
- PR #1948: Adjust BatchedMargin margin and disable tests temporarily
- PR #1950: Fix UMAP test failure



# cuML 0.12.0 (04 Feb 2020)

## New Features
- PR #1483: prims: Fused L2 distance and nearest-neighbor prim
- PR #1494: bench: ml-prims benchmark
- PR #1514: bench: Fused L2 NN prim benchmark
- PR #1411: Cython side of MNMG OLS
- PR #1520: Cython side of MNMG Ridge Regression
- PR #1516: Suppor Vector Regression (epsilon-SVR)

## Improvements
- PR #1638: Update cuml/docs/README.md
- PR #1468: C++: updates to clang format flow to make it more usable among devs
- PR #1473: C++: lazy initialization of "costly" resources inside cumlHandle
- PR #1443: Added a new overloaded GEMM primitive
- PR #1489: Enabling deep trees using Gather tree builder
- PR #1463: Update FAISS submodule to 1.6.1
- PR #1488: Add codeowners
- PR #1432: Row-major (C-style) GPU arrays for benchmarks
- PR #1490: Use dask master instead of conda package for testing
- PR #1375: Naive Bayes & Distributed Naive Bayes
- PR #1377: Add GPU array support for FIL benchmarking
- PR #1493: kmeans: add tiling support for 1-NN computation and use fusedL2-1NN prim for L2 distance metric
- PR #1532: Update CuPy to >= 6.6 and allow 7.0
- PR #1528: Re-enabling KNN using dynamic library loading for UCX in communicator
- PR #1545: Add conda environment version updates to ci script
- PR #1541: Updates for libcudf++ Python refactor
- PR #1555: FIL-SKL, an SKLearn-based benchmark for FIL
- PR #1537: Improve pickling and scoring suppport for many models to support hyperopt
- PR #1551: Change custom kernel to cupy for col/row order transform
- PR #1533: C++: interface header file separation for SVM
- PR #1560: Helper function to allocate all new CuPy arrays with RMM memory management
- PR #1570: Relax nccl in conda recipes to >=2.4 (matching CI)
- PR #1578: Add missing function information to the cuML documenataion
- PR #1584: Add has_scipy utility function for runtime check
- PR #1583: API docs updates for 0.12
- PR #1591: Updated FIL documentation

## Bug Fixes
- PR #1470: Documentation: add make_regression, fix ARIMA section
- PR #1482: Updated the code to remove sklearn from the mbsgd stress test
- PR #1491: Update dev environments for 0.12
- PR #1512: Updating setup_cpu() in SpeedupComparisonRunner
- PR #1498: Add build.sh to code owners
- PR #1505: cmake: added correct dependencies for prims-bench build
- PR #1534: Removed TODO comment in create_ucp_listeners()
- PR #1548: Fixing umap extra unary op in knn graph
- PR #1547: Fixing MNMG kmeans score. Fixing UMAP pickling before fit(). Fixing UMAP test failures.
- PR #1557: Increasing threshold for kmeans score
- PR #1562: Increasing threshold even higher
- PR #1564: Fixed a typo in function cumlMPICommunicator_impl::syncStream
- PR #1569: Remove Scikit-learn exception and depedenncy in SVM
- PR #1575: Add missing dtype parameter in call to strides to order for CuPy 6.6 code path
- PR #1574: Updated the init file to include SVM
- PR #1589: Fixing the default value for RF and updating mnmg predict to accept cudf
- PR #1601: Fixed wrong datatype used in knn voting kernel

# cuML 0.11.0 (11 Dec 2019)

## New Features

- PR #1295: Cython side of MNMG PCA
- PR #1218: prims: histogram prim
- PR #1129: C++: Separate include folder for C++ API distribution
- PR #1282: OPG KNN MNMG Code (disabled for 0.11)
- PR #1242: Initial implementation of FIL sparse forests
- PR #1194: Initial ARIMA time-series modeling support.
- PR #1286: Importing treelite models as FIL sparse forests
- PR #1285: Fea minimum impurity decrease RF param
- PR #1301: Add make_regression to generate regression datasets
- PR #1322: RF pickling using treelite, protobuf and FIL
- PR #1332: Add option to cuml.dask make_blobs to produce dask array
- PR #1307: Add RF regression benchmark
- PR #1327: Update the code to build treelite with protobuf
- PR #1289: Add Python benchmarking support for FIL
- PR #1371: Cython side of MNMG tSVD
- PR #1386: Expose SVC decision function value

## Improvements
- PR #1170: Use git to clone subprojects instead of git submodules
- PR #1239: Updated the treelite version
- PR #1225: setup.py clone dependencies like cmake and correct include paths
- PR #1224: Refactored FIL to prepare for sparse trees
- PR #1249: Include libcuml.so C API in installed targets
- PR #1259: Conda dev environment updates and use libcumlprims current version in CI
- PR #1277: Change dependency order in cmake for better printing at compile time
- PR #1264: Add -s flag to GPU CI pytest for better error printing
- PR #1271: Updated the Ridge regression documentation
- PR #1283: Updated the cuMl docs to include MBSGD and adjusted_rand_score
- PR #1300: Lowercase parameter versions for FIL algorithms
- PR #1312: Update CuPy to version 6.5 and use conda-forge channel
- PR #1336: Import SciKit-Learn models into FIL
- PR #1314: Added options needed for ASVDb output (CUDA ver, etc.), added option
  to select algos
- PR #1335: Options to print available algorithms and datasets
  in the Python benchmark
- PR #1338: Remove BUILD_ABI references in CI scripts
- PR #1340: Updated unit tests to uses larger dataset
- PR #1351: Build treelite temporarily for GPU CI testing of FIL Scikit-learn
  model importing
- PR #1367: --test-split benchmark parameter for train-test split
- PR #1360: Improved tests for importing SciKit-Learn models into FIL
- PR #1368: Add --num-rows benchmark command line argument
- PR #1351: Build treelite temporarily for GPU CI testing of FIL Scikit-learn model importing
- PR #1366: Modify train_test_split to use CuPy and accept device arrays
- PR #1258: Documenting new MPI communicator for multi-node multi-GPU testing
- PR #1345: Removing deprecated should_downcast argument
- PR #1362: device_buffer in UMAP + Sparse prims
- PR #1376: AUTO value for FIL algorithm
- PR #1408: Updated pickle tests to delete the pre-pickled model to prevent pointer leakage
- PR #1357: Run benchmarks multiple times for CI
- PR #1382: ARIMA optimization: move functions to C++ side
- PR #1392: Updated RF code to reduce duplication of the code
- PR #1444: UCX listener running in its own isolated thread
- PR #1445: Improved performance of FIL sparse trees
- PR #1431: Updated API docs
- PR #1441: Remove unused CUDA conda labels
- PR #1439: Match sklearn 0.22 default n_estimators for RF and fix test errors
- PR #1461: Add kneighbors to API docs

## Bug Fixes
- PR #1281: Making rng.h threadsafe
- PR #1212: Fix cmake git cloning always running configure in subprojects
- PR #1261: Fix comms build errors due to cuml++ include folder changes
- PR #1267: Update build.sh for recent change of building comms in main CMakeLists
- PR #1278: Removed incorrect overloaded instance of eigJacobi
- PR #1302: Updates for numba 0.46
- PR #1313: Updated the RF tests to set the seed and n_streams
- PR #1319: Using machineName arg passed in instead of default for ASV reporting
- PR #1326: Fix illegal memory access in make_regression (bounds issue)
- PR #1330: Fix C++ unit test utils for better handling of differences near zero
- PR #1342: Fix to prevent memory leakage in Lasso and ElasticNet
- PR #1337: Fix k-means init from preset cluster centers
- PR #1354: Fix SVM gamma=scale implementation
- PR #1344: Change other solver based methods to create solver object in init
- PR #1373: Fixing a few small bugs in make_blobs and adding asserts to pytests
- PR #1361: Improve SMO error handling
- PR #1384: Lower expectations on batched matrix tests to prevent CI failures
- PR #1380: Fix memory leaks in ARIMA
- PR #1391: Lower expectations on batched matrix tests even more
- PR #1394: Warning added in svd for cuda version 10.1
- PR #1407: Resolved RF predict issues and updated RF docstring
- PR #1401: Patch for lbfgs solver for logistic regression with no l1 penalty
- PR #1416: train_test_split numba and rmm device_array output bugfix
- PR #1419: UMAP pickle tests are using wrong n_neighbors value for trustworthiness
- PR #1438: KNN Classifier to properly return Dataframe with Dataframe input
- PR #1425: Deprecate seed and use random_state similar to Scikit-learn in train_test_split
- PR #1458: Add joblib as an explicit requirement
- PR #1474: Defer knn mnmg to 0.12 nightly builds and disable ucx-py dependency

# cuML 0.10.0 (16 Oct 2019)

## New Features
- PR #1148: C++ benchmark tool for c++/CUDA code inside cuML
- PR #1071: Selective eigen solver of cuSolver
- PR #1073: Updating RF wrappers to use FIL for GPU accelerated prediction
- PR #1104: CUDA 10.1 support
- PR #1113: prims: new batched make-symmetric-matrix primitive
- PR #1112: prims: new batched-gemv primitive
- PR #855: Added benchmark tools
- PR #1149 Add YYMMDD to version tag for nightly conda packages
- PR #892: General Gram matrices prim
- PR #912: Support Vector Machine
- PR #1274: Updated the RF score function to use GPU predict

## Improvements
- PR #961: High Peformance RF; HIST algo
- PR #1028: Dockerfile updates after dir restructure. Conda env yaml to add statsmodels as a dependency
- PR #1047: Consistent OPG interface for kmeans, based on internal libcumlprims update
- PR #763: Add examples to train_test_split documentation
- PR #1093: Unified inference kernels for different FIL algorithms
- PR #1076: Paying off some UMAP / Spectral tech debt.
- PR #1086: Ensure RegressorMixin scorer uses device arrays
- PR #1110: Adding tests to use default values of parameters of the models
- PR #1108: input_to_host_array function in input_utils for input processing to host arrays
- PR #1114: K-means: Exposing useful params, removing unused params, proxying params in Dask
- PR #1138: Implementing ANY_RANK semantics on irecv
- PR #1142: prims: expose separate InType and OutType for unaryOp and binaryOp
- PR #1115: Moving dask_make_blobs to cuml.dask.datasets. Adding conversion to dask.DataFrame
- PR #1136: CUDA 10.1 CI updates
- PR #1135: K-means: add boundary cases for kmeans||, support finer control with convergence
- PR #1163: Some more correctness improvements. Better verbose printing
- PR #1165: Adding except + in all remaining cython
- PR #1186: Using LocalCUDACluster Pytest fixture
- PR #1173: Docs: Barnes Hut TSNE documentation
- PR #1176: Use new RMM API based on Cython
- PR #1219: Adding custom bench_func and verbose logging to cuml.benchmark
- PR #1247: Improved MNMG RF error checking

## Bug Fixes

- PR #1231: RF respect number of cuda streams from cuml handle
- PR #1230: Rf bugfix memleak in regression
- PR #1208: compile dbscan bug
- PR #1016: Use correct libcumlprims version in GPU CI
- PR #1040: Update version of numba in development conda yaml files
- PR #1043: Updates to accomodate cuDF python code reorganization
- PR #1044: Remove nvidia driver installation from ci/cpu/build.sh
- PR #991: Barnes Hut TSNE Memory Issue Fixes
- PR #1075: Pinning Dask version for consistent CI results
- PR #990: Barnes Hut TSNE Memory Issue Fixes
- PR #1066: Using proper set of workers to destroy nccl comms
- PR #1072: Remove pip requirements and setup
- PR #1074: Fix flake8 CI style check
- PR #1087: Accuracy improvement for sqrt/log in RF max_feature
- PR #1088: Change straggling numba python allocations to use RMM
- PR #1106: Pinning Distributed version to match Dask for consistent CI results
- PR #1116: TSNE CUDA 10.1 Bug Fixes
- PR #1132: DBSCAN Batching Bug Fix
- PR #1162: DASK RF random seed bug fix
- PR #1164: Fix check_dtype arg handling for input_to_dev_array
- PR #1171: SVM prediction bug fix
- PR #1177: Update dask and distributed to 2.5
- PR #1204: Fix SVM crash on Turing
- PR #1199: Replaced sprintf() with snprintf() in THROW()
- PR #1205: Update dask-cuda in yml envs
- PR #1211: Fixing Dask k-means transform bug and adding test
- PR #1236: Improve fix for SMO solvers potential crash on Turing
- PR #1251: Disable compiler optimization for CUDA 10.1 for distance prims
- PR #1260: Small bugfix for major conversion in input_utils
- PR #1276: Fix float64 prediction crash in test_random_forest

# cuML 0.9.0 (21 Aug 2019)

## New Features

- PR #894: Convert RF to treelite format
- PR #826: Jones transformation of params for ARIMA models timeSeries ml-prim
- PR #697: Silhouette Score metric ml-prim
- PR #674: KL Divergence metric ml-prim
- PR #787: homogeneity, completeness and v-measure metrics ml-prim
- PR #711: Mutual Information metric ml-prim
- PR #724: Entropy metric ml-prim
- PR #766: Expose score method based on inertia for KMeans
- PR #823: prims: cluster dispersion metric
- PR #816: Added inverse_transform() for LabelEncoder
- PR #789: prims: sampling without replacement
- PR #813: prims: Col major istance prim
- PR #635: Random Forest & Decision Tree Regression (Single-GPU)
- PR #819: Forest Inferencing Library (FIL)
- PR #829: C++: enable nvtx ranges
- PR #835: Holt-Winters algorithm
- PR #837: treelite for decision forest exchange format
- PR #871: Wrapper for FIL
- PR #870: make_blobs python function
- PR #881: wrappers for accuracy_score and adjusted_rand_score functions
- PR #840: Dask RF classification and regression
- PR #870: make_blobs python function
- PR #879: import of treelite models to FIL
- PR #892: General Gram matrices prim
- PR #883: Adding MNMG Kmeans
- PR #930: Dask RF
- PR #882: TSNE - T-Distributed Stochastic Neighbourhood Embedding
- PR #624: Internals API & Graph Based Dimensionality Reductions Callback
- PR #926: Wrapper for FIL
- PR #994: Adding MPI comm impl for testing / benchmarking MNMG CUDA
- PR #960: Enable using libcumlprims for MG algorithms/prims

## Improvements
- PR #822: build: build.sh update to club all make targets together
- PR #807: Added development conda yml files
- PR #840: Require cmake >= 3.14
- PR #832: Stateless Decision Tree and Random Forest API
- PR #857: Small modifications to comms for utilizing IB w/ Dask
- PR #851: Random forest Stateless API wrappers
- PR #865: High Performance RF
- PR #895: Pretty prints arguments!
- PR #920: Add an empty marker kernel for tracing purposes
- PR #915: syncStream added to cumlCommunicator
- PR #922: Random Forest support in FIL
- PR #911: Update headers to credit CannyLabs BH TSNE implementation
- PR #918: Streamline CUDA_REL environment variable
- PR #924: kmeans: updated APIs to be stateless, refactored code for mnmg support
- PR #950: global_bias support in FIL
- PR #773: Significant improvements to input checking of all classes and common input API for Python
- PR #957: Adding docs to RF & KMeans MNMG. Small fixes for release
- PR #965: Making dask-ml a hard dependency
- PR #976: Update api.rst for new 0.9 classes
- PR #973: Use cudaDeviceGetAttribute instead of relying on cudaDeviceProp object being passed
- PR #978: Update README for 0.9
- PR #1009: Fix references to notebooks-contrib
- PR #1015: Ability to control the number of internal streams in cumlHandle_impl via cumlHandle
- PR #1175: Add more modules to docs ToC

## Bug Fixes

- PR #923: Fix misshapen level/trend/season HoltWinters output
- PR #831: Update conda package dependencies to cudf 0.9
- PR #772: Add missing cython headers to SGD and CD
- PR #849: PCA no attribute trans_input_ transform bug fix
- PR #869: Removing incorrect information from KNN Docs
- PR #885: libclang installation fix for GPUCI
- PR #896: Fix typo in comms build instructions
- PR #921: Fix build scripts using incorrect cudf version
- PR #928: TSNE Stability Adjustments
- PR #934: Cache cudaDeviceProp in cumlHandle for perf reasons
- PR #932: Change default param value for RF classifier
- PR #949: Fix dtype conversion tests for unsupported cudf dtypes
- PR #908: Fix local build generated file ownerships
- PR #983: Change RF max_depth default to 16
- PR #987: Change default values for knn
- PR #988: Switch to exact tsne
- PR #991: Cleanup python code in cuml.dask.cluster
- PR #996: ucx_initialized being properly set in CommsContext
- PR #1007: Throws a well defined error when mutigpu is not enabled
- PR #1018: Hint location of nccl in build.sh for CI
- PR #1022: Using random_state to make K-Means MNMG tests deterministic
- PR #1034: Fix typos and formatting issues in RF docs
- PR #1052: Fix the rows_sample dtype to float

# cuML 0.8.0 (27 June 2019)

## New Features

- PR #652: Adjusted Rand Index metric ml-prim
- PR #679: Class label manipulation ml-prim
- PR #636: Rand Index metric ml-prim
- PR #515: Added Random Projection feature
- PR #504: Contingency matrix ml-prim
- PR #644: Add train_test_split utility for cuDF dataframes
- PR #612: Allow Cuda Array Interface, Numba inputs and input code refactor
- PR #641: C: Separate C-wrapper library build to generate libcuml.so
- PR #631: Add nvcategory based ordinal label encoder
- PR #681: Add MBSGDClassifier and MBSGDRegressor classes around SGD
- PR #705: Quasi Newton solver and LogisticRegression Python classes
- PR #670: Add test skipping functionality to build.sh
- PR #678: Random Forest Python class
- PR #684: prims: make_blobs primitive
- PR #673: prims: reduce cols by key primitive
- PR #812: Add cuML Communications API & consolidate Dask cuML

## Improvements

- PR #597: C++ cuML and ml-prims folder refactor
- PR #590: QN Recover from numeric errors
- PR #482: Introduce cumlHandle for pca and tsvd
- PR #573: Remove use of unnecessary cuDF column and series copies
- PR #601: Cython PEP8 cleanup and CI integration
- PR #596: Introduce cumlHandle for ols and ridge
- PR #579: Introduce cumlHandle for cd and sgd, and propagate C++ errors in cython level for cd and sgd
- PR #604: Adding cumlHandle to kNN, spectral methods, and UMAP
- PR #616: Enable clang-format for enforcing coding style
- PR #618: CI: Enable copyright header checks
- PR #622: Updated to use 0.8 dependencies
- PR #626: Added build.sh script, updated CI scripts and documentation
- PR #633: build: Auto-detection of GPU_ARCHS during cmake
- PR #650: Moving brute force kNN to prims. Creating stateless kNN API.
- PR #662: C++: Bulk clang-format updates
- PR #671: Added pickle pytests and correct pickling of Base class
- PR #675: atomicMin/Max(float, double) with integer atomics and bit flipping
- PR #677: build: 'deep-clean' to build.sh to clean faiss build as well
- PR #683: Use stateless c++ API in KNN so that it can be pickled properly
- PR #686: Use stateless c++ API in UMAP so that it can be pickled properly
- PR #695: prims: Refactor pairwise distance
- PR #707: Added stress test and updated documentation for RF
- PR #701: Added emacs temporary file patterns to .gitignore
- PR #606: C++: Added tests for host_buffer and improved device_buffer and host_buffer implementation
- PR #726: Updated RF docs and stress test
- PR #730: Update README and RF docs for 0.8
- PR #744: Random projections generating binomial on device. Fixing tests.
- PR #741: Update API docs for 0.8
- PR #754: Pickling of UMAP/KNN
- PR #753: Made PCA and TSVD picklable
- PR #746: LogisticRegression and QN API docstrings
- PR #820: Updating DEVELOPER GUIDE threading guidelines

## Bug Fixes
- PR #584: Added missing virtual destructor to deviceAllocator and hostAllocator
- PR #620: C++: Removed old unit-test files in ml-prims
- PR #627: C++: Fixed dbscan crash issue filed in 613
- PR #640: Remove setuptools from conda run dependency
- PR #646: Update link in contributing.md
- PR #649: Bug fix to LinAlg::reduce_rows_by_key prim filed in issue #648
- PR #666: fixes to gitutils.py to resolve both string decode and handling of uncommitted files
- PR #676: Fix template parameters in `bernoulli()` implementation.
- PR #685: Make CuPy optional to avoid nccl conda package conflicts
- PR #687: prims: updated tolerance for reduce_cols_by_key unit-tests
- PR #689: Removing extra prints from NearestNeighbors cython
- PR #718: Bug fix for DBSCAN and increasing batch size of sgd
- PR #719: Adding additional checks for dtype of the data
- PR #736: Bug fix for RF wrapper and .cu print function
- PR #547: Fixed issue if C++ compiler is specified via CXX during configure.
- PR #759: Configure Sphinx to render params correctly
- PR #762: Apply threshold to remove flakiness of UMAP tests.
- PR #768: Fixing memory bug from stateless refactor
- PR #782: Nearest neighbors checking properly whether memory should be freed
- PR #783: UMAP was using wrong size for knn computation
- PR #776: Hotfix for self.variables in RF
- PR #777: Fix numpy input bug
- PR #784: Fix jit of shuffle_idx python function
- PR #790: Fix rows_sample input type for RF
- PR #793: Fix for dtype conversion utility for numba arrays without cupy installed
- PR #806: Add a seed for sklearn model in RF test file
- PR #843: Rf quantile fix

# cuML 0.7.0 (10 May 2019)

## New Features

- PR #405: Quasi-Newton GLM Solvers
- PR #277: Add row- and column-wise weighted mean primitive
- PR #424: Add a grid-sync struct for inter-block synchronization
- PR #430: Add R-Squared Score to ml primitives
- PR #463: Add matrix gather to ml primitives
- PR #435: Expose cumlhandle in cython + developer guide
- PR #455: Remove default-stream arguement across ml-prims and cuML
- PR #375: cuml cpp shared library renamed to libcuml++.so
- PR #460: Random Forest & Decision Trees (Single-GPU, Classification)
- PR #491: Add doxygen build target for ml-prims
- PR #505: Add R-Squared Score to python interface
- PR #507: Add coordinate descent for lasso and elastic-net
- PR #511: Add a minmax ml-prim
- PR #516: Added Trustworthiness score feature
- PR #520: Add local build script to mimic gpuCI
- PR #503: Add column-wise matrix sort primitive
- PR #525: Add docs build script to cuML
- PR #528: Remove current KMeans and replace it with a new single GPU implementation built using ML primitives

## Improvements

- PR #481: Refactoring Quasi-Newton to use cumlHandle
- PR #467: Added validity check on cumlHandle_t
- PR #461: Rewrote permute and added column major version
- PR #440: README updates
- PR #295: Improve build-time and the interface e.g., enable bool-OutType, for distance()
- PR #390: Update docs version
- PR #272: Add stream parameters to cublas and cusolver wrapper functions
- PR #447: Added building and running mlprims tests to CI
- PR #445: Lower dbscan memory usage by computing adjacency matrix directly
- PR #431: Add support for fancy iterator input types to LinAlg::reduce_rows_by_key
- PR #394: Introducing cumlHandle API to dbscan and add example
- PR #500: Added CI check for black listed CUDA Runtime API calls
- PR #475: exposing cumlHandle for dbscan from python-side
- PR #395: Edited the CONTRIBUTING.md file
- PR #407: Test files to run stress, correctness and unit tests for cuml algos
- PR #512: generic copy method for copying buffers between device/host
- PR #533: Add cudatoolkit conda dependency
- PR #524: Use cmake find blas and find lapack to pass configure options to faiss
- PR #527: Added notes on UMAP differences from reference implementation
- PR #540: Use latest release version in update-version CI script
- PR #552: Re-enable assert in kmeans tests with xfail as needed
- PR #581: Add shared memory fast col major to row major function back with bound checks
- PR #592: More efficient matrix copy/reverse methods
- PR #721: Added pickle tests for DBSCAN and Random Projections

## Bug Fixes

- PR #334: Fixed segfault in `ML::cumlHandle_impl::destroyResources`
- PR #349: Developer guide clarifications for cumlHandle and cumlHandle_impl
- PR #398: Fix CI scripts to allow nightlies to be uploaded
- PR #399: Skip PCA tests to allow CI to run with driver 418
- PR #422: Issue in the PCA tests was solved and CI can run with driver 418
- PR #409: Add entry to gitmodules to ignore build artifacts
- PR #412: Fix for svdQR function in ml-prims
- PR #438: Code that depended on FAISS was building everytime.
- PR #358: Fixed an issue when switching streams on MLCommon::device_buffer and MLCommon::host_buffer
- PR #434: Fixing bug in CSR tests
- PR #443: Remove defaults channel from ci scripts
- PR #384: 64b index arithmetic updates to the kernels inside ml-prims
- PR #459: Fix for runtime library path of pip package
- PR #464: Fix for C++11 destructor warning in qn
- PR #466: Add support for column-major in LinAlg::*Norm methods
- PR #465: Fixing deadlock issue in GridSync due to consecutive sync calls
- PR #468: Fix dbscan example build failure
- PR #470: Fix resource leakage in Kalman filter python wrapper
- PR #473: Fix gather ml-prim test for change in rng uniform API
- PR #477: Fixes default stream initialization in cumlHandle
- PR #480: Replaced qn_fit() declaration with #include of file containing definition to fix linker error
- PR #495: Update cuDF and RMM versions in GPU ci test scripts
- PR #499: DEVELOPER_GUIDE.md: fixed links and clarified ML::detail::streamSyncer example
- PR #506: Re enable ml-prim tests in CI
- PR #508: Fix for an error with default argument in LinAlg::meanSquaredError
- PR #519: README.md Updates and adding BUILD.md back
- PR #526: Fix the issue of wrong results when fit and transform of PCA are called separately
- PR #531: Fixing missing arguments in updateDevice() for RF
- PR #543: Exposing dbscan batch size through cython API and fixing broken batching
- PR #551: Made use of ZLIB_LIBRARIES consistent between ml_test and ml_mg_test
- PR #557: Modified CI script to run cuML tests before building mlprims and removed lapack flag
- PR #578: Updated Readme.md to add lasso and elastic-net
- PR #580: Fixing cython garbage collection bug in KNN
- PR #577: Use find libz in prims cmake
- PR #594: fixed cuda-memcheck mean_center test failures


# cuML 0.6.1 (09 Apr 2019)

## Bug Fixes

- PR #462 Runtime library path fix for cuML pip package


# cuML 0.6.0 (22 Mar 2019)

## New Features

- PR #249: Single GPU Stochastic Gradient Descent for linear regression, logistic regression, and linear svm with L1, L2, and elastic-net penalties.
- PR #247: Added "proper" CUDA API to cuML
- PR #235: NearestNeighbors MG Support
- PR #261: UMAP Algorithm
- PR #290: NearestNeighbors numpy MG Support
- PR #303: Reusable spectral embedding / clustering
- PR #325: Initial support for single process multi-GPU OLS and tSVD
- PR #271: Initial support for hyperparameter optimization with dask for many models

## Improvements

- PR #144: Dockerfile update and docs for LinearRegression and Kalman Filter.
- PR #168: Add /ci/gpu/build.sh file to cuML
- PR #167: Integrating full-n-final ml-prims repo inside cuml
- PR #198: (ml-prims) Removal of *MG calls + fixed a bug in permute method
- PR #194: Added new ml-prims for supporting LASSO regression.
- PR #114: Building faiss C++ api into libcuml
- PR #64: Using FAISS C++ API in cuML and exposing bindings through cython
- PR #208: Issue ml-common-3: Math.h: swap thrust::for_each with binaryOp,unaryOp
- PR #224: Improve doc strings for readable rendering with readthedocs
- PR #209: Simplify README.md, move build instructions to BUILD.md
- PR #218: Fix RNG to use given seed and adjust RNG test tolerances.
- PR #225: Support for generating random integers
- PR #215: Refactored LinAlg::norm to Stats::rowNorm and added Stats::colNorm
- PR #234: Support for custom output type and passing index value to main_op in *Reduction kernels
- PR #230: Refactored the cuda_utils header
- PR #236: Refactored cuml python package structure to be more sklearn like
- PR #232: Added reduce_rows_by_key
- PR #246: Support for 2 vectors in the matrix vector operator
- PR #244: Fix for single GPU OLS and Ridge to support one column training data
- PR #271: Added get_params and set_params functions for linear and ridge regression
- PR #253: Fix for issue #250-reduce_rows_by_key failed memcheck for small nkeys
- PR #269: LinearRegression, Ridge Python docs update and cleaning
- PR #322: set_params updated
- PR #237: Update build instructions
- PR #275: Kmeans use of faster gpu_matrix
- PR #288: Add n_neighbors to NearestNeighbors constructor
- PR #302: Added FutureWarning for deprecation of current kmeans algorithm
- PR #312: Last minute cleanup before release
- PR #315: Documentation updating and enhancements
- PR #330: Added ignored argument to pca.fit_transform to map to sklearn's implemenation
- PR #342: Change default ABI to ON
- PR #572: Pulling DBSCAN components into reusable primitives


## Bug Fixes

- PR #193: Fix AttributeError in PCA and TSVD
- PR #211: Fixing inconsistent use of proper batch size calculation in DBSCAN
- PR #202: Adding back ability for users to define their own BLAS
- PR #201: Pass CMAKE CUDA path to faiss/configure script
- PR #200 Avoid using numpy via cimport in KNN
- PR #228: Bug fix: LinAlg::unaryOp with 0-length input
- PR #279: Removing faiss-gpu references in README
- PR #321: Fix release script typo
- PR #327: Update conda requirements for version 0.6 requirements
- PR #352: Correctly calculating numpy chunk sizing for kNN
- PR #345: Run python import as part of package build to trigger compilation
- PR #347: Lowering memory usage of kNN.
- PR #355: Fixing issues with very large numpy inputs to SPMG OLS and tSVD.
- PR #357: Removing FAISS requirement from README
- PR #362: Fix for matVecOp crashing on large input sizes
- PR #366: Index arithmetic issue fix with TxN_t class
- PR #376: Disabled kmeans tests since they are currently too sensitive (see #71)
- PR #380: Allow arbitrary data size on ingress for numba_utils.row_matrix
- PR #385: Fix for long import cuml time in containers and fix for setup_pip
- PR #630: Fixing a missing kneighbors in nearest neighbors python proxy

# cuML 0.5.1 (05 Feb 2019)

## Bug Fixes

- PR #189 Avoid using numpy via cimport to prevent ABI issues in Cython compilation


# cuML 0.5.0 (28 Jan 2019)

## New Features

- PR #66: OLS Linear Regression
- PR #44: Distance calculation ML primitives
- PR #69: Ridge (L2 Regularized) Linear Regression
- PR #103: Linear Kalman Filter
- PR #117: Pip install support
- PR #64: Device to device support from cuML device pointers into FAISS

## Improvements

- PR #56: Make OpenMP optional for building
- PR #67: Github issue templates
- PR #44: Refactored DBSCAN to use ML primitives
- PR #91: Pytest cleanup and sklearn toyset datasets based pytests for kmeans and dbscan
- PR #75: C++ example to use kmeans
- PR #117: Use cmake extension to find any zlib installed in system
- PR #94: Add cmake flag to set ABI compatibility
- PR #139: Move thirdparty submodules to root and add symlinks to new locations
- PR #151: Replace TravisCI testing and conda pkg builds with gpuCI
- PR #164: Add numba kernel for faster column to row major transform
- PR #114: Adding FAISS to cuml build

## Bug Fixes

- PR #48: CUDA 10 compilation warnings fix
- PR #51: Fixes to Dockerfile and docs for new build system
- PR #72: Fixes for GCC 7
- PR #96: Fix for kmeans stack overflow with high number of clusters
- PR #105: Fix for AttributeError in kmeans fit method
- PR #113: Removed old  glm python/cython files
- PR #118: Fix for AttributeError in kmeans predict method
- PR #125: Remove randomized solver option from PCA python bindings


# cuML 0.4.0 (05 Dec 2018)

## New Features

## Improvements

- PR #42: New build system: separation of libcuml.so and cuml python package
- PR #43: Added changelog.md

## Bug Fixes


# cuML 0.3.0 (30 Nov 2018)

## New Features

- PR #33: Added ability to call cuML algorithms using numpy arrays

## Improvements

- PR #24: Fix references of python package from cuML to cuml and start using versioneer for better versioning
- PR #40: Added support for refactored cuDF 0.3.0, updated Conda files
- PR #33: Major python test cleaning, all tests pass with cuDF 0.2.0 and 0.3.0. Preparation for new build system
- PR #34: Updated batch count calculation logic in DBSCAN
- PR #35: Beginning of DBSCAN refactor to use cuML mlprims and general improvements

## Bug Fixes

- PR #30: Fixed batch size bug in DBSCAN that caused crash. Also fixed various locations for potential integer overflows
- PR #28: Fix readthedocs build documentation
- PR #29: Fix pytests for cuml name change from cuML
- PR #33: Fixed memory bug that would cause segmentation faults due to numba releasing memory before it was used. Also fixed row major/column major bugs for different algorithms
- PR #36: Fix kmeans gtest to use device data
- PR #38: cuda\_free bug removed that caused google tests to sometimes pass and sometimes fail randomly
- PR #39: Updated cmake to correctly link with CUDA libraries, add CUDA runtime linking and include source files in compile target

# cuML 0.2.0 (02 Nov 2018)

## New Features

- PR #11: Kmeans algorithm added
- PR #7: FAISS KNN wrapper added
- PR #21: Added Conda install support

## Improvements

- PR #15: Added compatibility with cuDF (from prior pyGDF)
- PR #13: Added FAISS to Dockerfile
- PR #21: Added TravisCI build system for CI and Conda builds

## Bug Fixes

- PR #4: Fixed explained variance bug in TSVD
- PR #5: Notebook bug fixes and updated results


# cuML 0.1.0

Initial release including PCA, TSVD, DBSCAN, ml-prims and cython wrappers<|MERGE_RESOLUTION|>--- conflicted
+++ resolved
@@ -61,12 +61,9 @@
 # cuML 0.13.0 (Date TBD)
 
 ## New Features
-<<<<<<< HEAD
 - PR #1655: Adds python bindings for homogeneity score
 - PR #1687: Adds python bindings for mutual info score
-=======
 - PR #1777: Python bindings for entropy
->>>>>>> 9fd8d93a
 - PR #1742: Mean squared error implementation with cupy
 - PR #1817: Confusion matrix implementation with cupy (SNSG and MNMG)
 - PR #1766: Mean absolute error implementation with cupy
