# cuML 0.15.0 (Date TBD)

## New Features
- PR #2554: Hashing Vectorizer and general vectorizer improvements
- PR #2240: Making Dask models pickleable
- PR #2267: CountVectorizer estimator
- PR #2261: Exposing new FAISS metrics through Python API
- PR #2287: Single-GPU TfidfTransformer implementation
- PR #2289: QR SVD solver for MNMG PCA
- PR #2312: column-major support for make_blobs
- PR #2172: Initial support for auto-ARIMA
- PR #2394: Adding cosine & correlation distance for KNN
- PR #2392: PCA can accept sparse inputs, and sparse prim for computing covariance
- PR #2465: Support pandas 1.0+
- PR #2550: Single GPU Target Encoder
- PR #2519: Precision recall curve using cupy
- PR #2500: Replace UMAP functionality dependency on nvgraph with RAFT Spectral Clustering
- PR #2502: cuML Implementation of `sklearn.metrics.pairwise_distances`
- PR #2520: TfidfVectorizer estimator
- PR #2211: MNMG KNN Classifier & Regressor
- PR #2461: Add KNN Sparse Output Functionality
- PR #2594: Confidence intervals for ARIMA forecasts
- PR #2607: Add support for probability estimates in SVC
- PR #2618: SVM class and sample weights

## Improvements
- PR #2336: Eliminate `rmm.device_array` usage
- PR #2262: Using fully shared PartDescriptor in MNMG decomposiition, linear models, and solvers
- PR #2310: Pinning ucx-py to 0.14 to make 0.15 CI pass
- PR #1945: enable clang tidy
- PR #2339: umap performance improvements
- PR #2308: Using fixture for Dask client to eliminate possiblity of not closing
- PR #2345: make C++ logger level definition to be the same as python layer
- PR #2329: Add short commit hash to conda package name
- PR #2362: Implement binary/multi-classification log loss with cupy
- PR #2363: Update threshold and make other changes for stress tests
- PR #2371: Updating MBSGD tests to use larger batches
- PR #2380: Pinning libcumlprims version to ease future updates
- PR #2405: Remove references to deprecated RMM headers.
- PR #2340: Import ARIMA in the root init file and fix the `test_fit_function` test
- PR #2408: Install meta packages for dependencies
- PR #2417: Move doc customization scripts to Jenkins
- PR #2427: Moving MNMG decomposition to cuml
- PR #2433: Add libcumlprims_mg to CMake
- PR #2420: Add and set convert_dtype default to True in estimator fit methods
- PR #2411: Refactor Mixin classes and use in classifier/regressor estimators
- PR #2442: fix setting RAFT_DIR from the RAFT_PATH env var
- PR #2469: Updating KNN c-api to document all arguments
- PR #2453: Add CumlArray to API doc
- PR #2440: Use Treelite Conda package
- PR #2403: Support for input and output type consistency in logistic regression predict_proba
- PR #2473: Add metrics.roc_auc_score to API docs. Additional readability and minor docs bug fixes
- PR #2468: Add `_n_features_in_` attribute to all single GPU estimators that implement fit
- PR #2489: Removing explicit FAISS build and adding dependency on libfaiss conda package
- PR #2480: Moving MNMG glm and solvers to cuml
- PR #2490: Moving MNMG KMeans to cuml
- PR #2483: Moving MNMG KNN to cuml
- PR #2492: Adding additional assertions to mnmg nearest neighbors pytests
- PR #2439: Update dask RF code to have print_detailed function
- PR #2431: Match output of classifier predict with target dtype
- PR #2237: Refactor RF cython code
- PR #2513: Fixing LGTM Analysis Issues
- PR #2099: Raise an error when float64 data is used with dask RF
- PR #2522: Renaming a few arguments in KNeighbors* to be more readable
- PR #2499: Provide access to `cuml.DBSCAN` core samples
- PR #2526: Removing PCA TSQR as a solver due to scalability issues
- PR #2536: Update conda upload versions for new supported CUDA/Python
- PR #2538: Remove Protobuf dependency
- PR #2553: Test pickle protocol 5 support
- PR #2570: Accepting single df or array input in train_test_split
- PR #2566: Remove deprecated cuDF from_gpu_matrix calls
- PR #2583: findpackage.cmake.in template for cmake dependencies
- PR #2577: Fully removing NVGraph dependency for CUDA 11 compatibility
- PR #2575: Speed up TfidfTransformer
- PR #2584: Removing dependency on sklearn's NotFittedError
- PR #2591: Generate benchmark datsets using `cuml.datasets`
- PR #2548: Fix limitation on number of rows usable with tSNE and refactor memory allocation
- PR #2589: including cuda-11 build fixes into raft
- PR #2599: Add Stratified train_test_split
- PR #2487: Set classes_ attribute during classifier fit
- PR #2605: Reduce memory usage in tSNE
- PR #2611: Adding building doxygen docs to gpu ci
- PR #2629: Add naive_bayes api docs
- PR #2643: 'dense' and 'sparse' values of `storage_type` for FIL

## Bug Fixes
- PR #2369: Update RF code to fix set_params memory leak
- PR #2364: Fix for random projection
- PR #2373: Use Treelite Pip package in GPU testing
- PR #2376: Update documentation Links
- PR #2407: fixed batch count in DBScan for integer overflow case
- PR #2413: CumlArray and related methods updates to account for cuDF.Buffer contiguity update
- PR #2424: --singlegpu flag fix on build.sh script
- PR #2432: Using correct algo_name for UMAP in benchmark tests
- PR #2445: Restore access to coef_ property of Lasso
- PR #2441: Change p2p_enabled definition to work without ucx
- PR #2447: Drop `nvstrings`
- PR #2450: Update local build to use new gpuCI image
- PR #2454: Mark RF memleak test as XFAIL, because we can't detect memleak reliably
- PR #2455: Use correct field to store data type in `LabelEncoder.fit_transform`
- PR #2475: Fix typo in build.sh
- PR #2496: Fixing indentation for simulate_data in test_fil.py
- PR #2494: Set QN regularization strength consistent with scikit-learn
- PR #2486: Fix cupy input to kmeans init
- PR #2497: Changes to accomodate cuDF unsigned categorical changes
- PR #2209: Fix FIL benchmark for gpuarray-c input
- PR #2507: Import `treelite.sklearn`
- PR #2521: Fixing invalid smem calculation in KNeighborsCLassifier
- PR #2515: Increase tolerance for LogisticRegression test
- PR #2532: Updating doxygen in new MG headers
- PR #2521: Fixing invalid smem calculation in KNeighborsCLassifier
- PR #2515: Increase tolerance for LogisticRegression test
- PR #2545: Fix documentation of n_iter_without_progress in tSNE Python bindings
- PR #2543: Improve numerical stability of QN solver
- PR #2544: Fix Barnes-Hut tSNE not using specified post_learning_rate
- PR #2558: Disabled a long-running FIL test
- PR #2540: Update default value for n_epochs in UMAP to match documentation & sklearn API
- PR #2535: Fix issue with incorrect docker image being used in local build script
- PR #2542: Fix small memory leak in TSNE
- PR #2552: Fixed the length argument of updateDevice calls in RF test
- PR #2565: Fix cell allocation code to avoid loops in quad-tree. Prevent NaNs causing infinite descent
- PR #2563: Update scipy call for arima gradient test
- PR #2569: Fix for cuDF update
- PR #2508: Use keyword parameters in sklearn.datasets.make_* functions
- PR #2587: Attributes for estimators relying on solvers
- PR #2586: Fix SVC decision function data type
- PR #2573: Considering managed memory as device type on checking for KMeans
- PR #2574: Fixing include path in `tsvd_mg.pyx`
- PR #2506: Fix usage of CumlArray attributes on `cuml.common.base.Base`
- PR #2593: Fix inconsistency in train_test_split
- PR #2609: Fix small doxygen issues
- PR #2610: Remove cuDF tolist call
- PR #2613: Removing thresholds from kmeans score tests (SG+MG)
- PR #2616: Small test code fix for pandas dtype tests
- PR #2625: Update Estimator notebook to resolve errors
- PR #2634: singlegpu build option fixes
<<<<<<< HEAD
- PR #2649: Cleanup sphinx doc warnings for 0.15
=======
- PR #2651: AutoARIMA Python bug fix
- PR #2654: Fix for vectorizer concatenations
- PR #2655: Fix C++ RF predict function access of rows/samples array
>>>>>>> b0432347

# cuML 0.14.0 (03 Jun 2020)

## New Features
- PR #1994: Support for distributed OneHotEncoder
- PR #1892: One hot encoder implementation with cupy
- PR #1655: Adds python bindings for homogeneity score
- PR #1704: Adds python bindings for completeness score
- PR #1687: Adds python bindings for mutual info score
- PR #1980: prim: added a new write-only unary op prim
- PR #1867: C++: add logging interface support in cuML based spdlog
- PR #1902: Multi class inference in FIL C++ and importing multi-class forests from treelite
- PR #1906: UMAP MNMG
- PR #2067: python: wrap logging interface in cython
- PR #2083: Added dtype, order, and use_full_low_rank to MNMG `make_regression`
- PR #2074: SG and MNMG `make_classification`
- PR #2127: Added order to SG `make_blobs`, and switch from C++ to cupy based implementation
- PR #2057: Weighted k-means
- PR #2256: Add a `make_arima` generator
- PR #2245: ElasticNet, Lasso and Coordinate Descent MNMG
- PR #2242: Pandas input support with output as NumPy arrays by default
- PR #2551: Add cuML RF multiclass prediction using FIL from python
- PR #1728: Added notebook testing to gpuCI gpu build

## Improvements
- PR #1931: C++: enabled doxygen docs for all of the C++ codebase
- PR #1944: Support for dask_cudf.core.Series in _extract_partitions
- PR #1947: Cleaning up cmake
- PR #1927: Use Cython's `new_build_ext` (if available)
- PR #1946: Removed zlib dependency from cmake
- PR #1988: C++: cpp bench refactor
- PR #1873: Remove usage of nvstring and nvcat from LabelEncoder
- PR #1968: Update SVC SVR with cuML Array
- PR #1972: updates to our flow to use conda-forge's clang and clang-tools packages
- PR #1974: Reduce ARIMA testing time
- PR #1984: Enable Ninja build
- PR #1985: C++ UMAP parametrizable tests
- PR #2005: Adding missing algorithms to cuml benchmarks and notebook
- PR #2016: Add capability to setup.py and build.sh to fully clean all cython build files and artifacts
- PR #2044: A cuda-memcheck helper wrapper for devs
- PR #2018: Using `cuml.dask.part_utils.extract_partitions` and removing similar, duplicated code
- PR #2019: Enable doxygen build in our nightly doc build CI script
- PR #1996: Cythonize in parallel
- PR #2032: Reduce number of tests for MBSGD to improve CI running time
- PR #2031: Encapsulating UCX-py interactions in singleton
- PR #2029: Add C++ ARIMA log-likelihood benchmark
- PR #2085: Convert TSNE to use CumlArray
- PR #2051: Reduce the time required to run dask pca and dask tsvd tests
- PR #1981: Using CumlArray in kNN and DistributedDataHandler in dask kNN
- PR #2053: Introduce verbosity level in C++ layer instead of boolean `verbose` flag
- PR #2047: Make internal streams non-blocking w.r.t. NULL stream
- PR #2048: Random forest testing speedup
- PR #2058: Use CumlArray in Random Projection
- PR #2068: Updating knn class probabilities to use make_monotonic instead of binary search
- PR #2062: Adding random state to UMAP mnmg tests
- PR #2064: Speed-up K-Means test
- PR #2015: Renaming .h to .cuh in solver, dbscan and svm
- PR #2080: Improved import of sparse FIL forests from treelite
- PR #2090: Upgrade C++ build to C++14 standard
- PR #2089: CI: enabled cuda-memcheck on ml-prims unit-tests during nightly build
- PR #2128: Update Dask RF code to reduce the time required for GPU predict to run
- PR #2125: Build infrastructure to use RAFT
- PR #2131: Update Dask RF fit to use DistributedDataHandler
- PR #2055: Update the metrics notebook to use important cuML models
- PR #2095: Improved import of src_prims/utils.h, making it less ambiguous
- PR #2118: Updating SGD & mini-batch estimators to use CumlArray
- PR #2120: Speeding up dask RandomForest tests
- PR #1883: Use CumlArray in ARIMA
- PR #877: Adding definition of done criteria to wiki
- PR #2135: A few optimizations to UMAP fuzzy simplicial set
- PR #1914: Change the meaning of ARIMA's intercept to match the literature
- PR #2098: Renaming .h to .cuh in decision_tree, glm, pca
- PR #2150: Remove deprecated RMM calls in RMM allocator adapter
- PR #2146: Remove deprecated kalman filter
- PR #2151: Add pytest duration and pytest timeout
- PR #2156: Add Docker 19 support to local gpuci build
- PR #2178: Reduce duplicated code in RF
- PR #2124: Expand tutorial docs and sample notebook
- PR #2175: Allow CPU-only and dataset params for benchmark sweeps
- PR #2186: Refactor cython code to build OPG structs in common utils file
- PR #2180: Add fully single GPU singlegpu python build
- PR #2187: CMake improvements to manage conda environment dependencies
- PR #2185: Add has_sklearn function and use it in datasets/classification.
- PR #2193: Order-independent local shuffle in `cuml.dask.make_regression`
- PR #2204: Update python layer to use the logger interface
- PR #2184: Refoctor headers for holtwinters, rproj, tsvd, tsne, umap
- PR #2199: Remove unncessary notebooks
- PR #2195: Separating fit and transform calls in SG, MNMG PCA to save transform array memory consumption
- PR #2201: Re-enabling UMAP repro tests
- PR #2132: Add SVM C++ benchmarks
- PR #2196: Updates to benchmarks. Moving notebook
- PR #2208: Coordinate Descent, Lasso and ElasticNet CumlArray updates
- PR #2210: Updating KNN tests to evaluate multiple index partitions
- PR #2205: Use timeout to add 2 hour hard limit to dask tests
- PR #2212: Improve DBScan batch count / memory estimation
- PR #2213: Standardized include statements across all cpp source files, updated copyright on all modified files
- PR #2214: Remove utils folder and refactor to common folder
- PR #2220: Final refactoring of all src_prims header files following rules as specified in #1675
- PR #2225: input_to_cuml_array keep order option, test updates and cleanup
- PR #2244: Re-enable slow ARIMA tests as stress tests
- PR #2231: Using OPG structs from `cuml.common` in decomposition algorithms
- PR #2257: Update QN and LogisticRegression to use CumlArray
- PR #2259: Add CumlArray support to Naive Bayes
- PR #2252: Add benchmark for the Gram matrix prims
- PR #2263: Faster serialization for Treelite objects with RF
- PR #2264: Reduce build time for cuML by using make_blobs from libcuml++ interface
- PR #2269: Add docs targets to build.sh and fix python cuml.common docs
- PR #2271: Clarify doc for `_unique` default implementation in OneHotEncoder
- PR #2272: Add docs build.sh script to repository
- PR #2276: Ensure `CumlArray` provided `dtype` conforms
- PR #2281: Rely on cuDF's `Serializable` in `CumlArray`
- PR #2284: Reduce dataset size in SG RF notebook to reduce run time of sklearn
- PR #2285: Increase the threshold for elastic_net test in dask/test_coordinate_descent
- PR #2314: Update FIL default values, documentation and test
- PR #2316: 0.14 release docs additions and fixes
- PR #2320: Add prediction notes to RF docs
- PR #2323: Change verbose levels and parameter name to match Scikit-learn API
- PR #2324: Raise an error if n_bins > number of training samples in RF
- PR #2335: Throw a warning if treelite cannot be imported and `load_from_sklearn` is used

## Bug Fixes
- PR #1939: Fix syntax error in cuml.common.array
- PR #1941: Remove c++ cuda flag that was getting duplicated in CMake
- PR #1971: python: Correctly honor --singlegpu option and CUML_BUILD_PATH env variable
- PR #1969: Update libcumlprims to 0.14
- PR #1973: Add missing mg files for setup.py --singlegpu flag
- PR #1993: Set `umap_transform_reproducibility` tests to xfail
- PR #2004: Refactoring the arguments to `plant()` call
- PR #2017: Fixing memory issue in weak cc prim
- PR #2028: Skipping UMAP knn reproducibility tests until we figure out why its failing in CUDA 10.2
- PR #2024: Fixed cuda-memcheck errors with sample-without-replacement prim
- PR #1540: prims: support for custom math-type used for computation inside adjusted rand index prim
- PR #2077: dask-make blobs arguments to match sklearn
- PR #2059: Make all Scipy imports conditional
- PR #2078: Ignore negative cache indices in get_vecs
- PR #2084: Fixed cuda-memcheck errors with COO unit-tests
- PR #2087: Fixed cuda-memcheck errors with dispersion prim
- PR #2096: Fixed syntax error with nightly build command for memcheck unit-tests
- PR #2115: Fixed contingency matrix prim unit-tests for computing correct golden values
- PR #2107: Fix PCA transform
- PR #2109: input_to_cuml_array __cuda_array_interface__ bugfix
- PR #2117: cuDF __array__ exception small fixes
- PR #2139: CumlArray for adjusted_rand_score
- PR #2140: Returning self in fit model functions
- PR #2144: Remove GPU arch < 60 from CMake build
- PR #2153: Added missing namespaces to some Decision Tree files
- PR #2155: C++: fix doxygen build break
- PR #2161: Replacing depreciated bruteForceKnn
- PR #2162: Use stream in transpose prim
- PR #2165: Fit function test correction
- PR #2166: Fix handling of temp file in RF pickling
- PR #2176: C++: fix for adjusted rand index when input array is all zeros
- PR #2179: Fix clang tools version in libcuml recipe
- PR #2183: Fix RAFT in nightly package
- PR #2191: Fix placement of SVM parameter documentation and add examples
- PR #2212: Fix DBScan results (no propagation of labels through border points)
- PR #2215: Fix the printing of forest object
- PR #2217: Fix opg_utils naming to fix singlegpu build
- PR #2223: Fix bug in ARIMA C++ benchmark
- PR #2224: Temporary fix for CI until new Dask version is released
- PR #2228: Update to use __reduce_ex__ in CumlArray to override cudf.Buffer
- PR #2249: Fix bug in UMAP continuous target metrics
- PR #2258: Fix doxygen build break
- PR #2255: Set random_state for train_test_split function in dask RF
- PR #2275: Fix RF fit memory leak
- PR #2274: Fix parameter name verbose to verbosity in mnmg OneHotEncoder
- PR #2277: Updated cub repo path and branch name
- PR #2282: Fix memory leak in Dask RF concatenation
- PR #2301: Scaling KNN dask tests sample size with n GPUs
- PR #2293: Contiguity fixes for input_to_cuml_array and train_test_split
- PR #2295: Fix convert_to_dtype copy even with same dtype
- PR #2305: Fixed race condition in DBScan
- PR #2354: Fix broken links in README
- PR #2619: Explicitly skip raft test folder for pytest 6.0.0

# cuML 0.13.0 (31 Mar 2020)

## New Features
- PR #1777: Python bindings for entropy
- PR #1742: Mean squared error implementation with cupy
- PR #1817: Confusion matrix implementation with cupy (SNSG and MNMG)
- PR #1766: Mean absolute error implementation with cupy
- PR #1766: Mean squared log error implementation with cupy
- PR #1635: cuML Array shim and configurable output added to cluster methods
- PR #1586: Seasonal ARIMA
- PR #1683: cuml.dask make_regression
- PR #1689: Add framework for cuML Dask serializers
- PR #1709: Add `decision_function()` and `predict_proba()` for LogisticRegression
- PR #1714: Add `print_env.sh` file to gather important environment details
- PR #1750: LinearRegression CumlArray for configurable output
- PR #1814: ROC AUC score implementation with cupy
- PR #1767: Single GPU decomposition models configurable output
- PR #1646: Using FIL to predict in MNMG RF
- PR #1778: Make cuML Handle picklable
- PR #1738: cuml.dask refactor beginning and dask array input option for OLS, Ridge and KMeans
- PR #1874: Add predict_proba function to RF classifier
- PR #1815: Adding KNN parameter to UMAP
- PR #1978: Adding `predict_proba` function to dask RF

## Improvements
- PR #1644: Add `predict_proba()` for FIL binary classifier
- PR #1620: Pickling tests now automatically finds all model classes inheriting from cuml.Base
- PR #1637: Update to newer treelite version with XGBoost 1.0 compatibility
- PR #1632: Fix MBSGD models inheritance, they now inherits from cuml.Base
- PR #1628: Remove submodules from cuML
- PR #1755: Expose the build_treelite function for python
- PR #1649: Add the fil_sparse_format variable option to RF API
- PR #1647: storage_type=AUTO uses SPARSE for large models
- PR #1668: Update the warning statement thrown in RF when the seed is set but n_streams is not 1
- PR #1662: use of direct cusparse calls for coo2csr, instead of depending on nvgraph
- PR #1747: C++: dbscan performance improvements and cleanup
- PR #1697: Making trustworthiness batchable and using proper workspace
- PR #1721: Improving UMAP pytests
- PR #1717: Call `rmm_cupy_allocator` for CuPy allocations
- PR #1718: Import `using_allocator` from `cupy.cuda`
- PR #1723: Update RF Classifier to throw an exception for multi-class pickling
- PR #1726: Decorator to allocate CuPy arrays with RMM
- PR #1719: UMAP random seed reproducibility
- PR #1748: Test serializing `CumlArray` objects
- PR #1776: Refactoring pca/tsvd distributed
- PR #1762: Update CuPy requirement to 7
- PR #1768: C++: Different input and output types for add and subtract prims
- PR #1790: Add support for multiple seeding in k-means++
- PR #1805: Adding new Dask cuda serializers to naive bayes + a trivial perf update
- PR #1812: C++: bench: UMAP benchmark cases added
- PR #1795: Add capability to build CumlArray from bytearray/memoryview objects
- PR #1824: C++: improving the performance of UMAP algo
- PR #1816: Add ARIMA notebook
- PR #1856: Update docs for 0.13
- PR #1827: Add HPO demo Notebook
- PR #1825: `--nvtx` option in `build.sh`
- PR #1847: Update XGBoost version for CI
- PR #1837: Simplify cuML Array construction
- PR #1848: Rely on subclassing for cuML Array serialization
- PR #1866: Minimizing client memory pressure on Naive Bayes
- PR #1788: Removing complexity bottleneck in S-ARIMA
- PR #1873: Remove usage of nvstring and nvcat from LabelEncoder
- PR #1891: Additional improvements to naive bayes tree reduction

## Bug Fixes
- PR #1835 : Fix calling default RF Classification always
- PT #1904: replace cub sort
- PR #1833: Fix depth issue in shallow RF regression estimators
- PR #1770: Warn that KalmanFilter is deprecated
- PR #1775: Allow CumlArray to work with inputs that have no 'strides' in array interface
- PR #1594: Train-test split is now reproducible
- PR #1590: Fix destination directory structure for run-clang-format.py
- PR #1611: Fixing pickling errors for KNN classifier and regressor
- PR #1617: Fixing pickling issues for SVC and SVR
- PR #1634: Fix title in KNN docs
- PR #1627: Adding a check for multi-class data in RF classification
- PR #1654: Skip treelite patch if its already been applied
- PR #1661: Fix nvstring variable name
- PR #1673: Using struct for caching dlsym state in communicator
- PR #1659: TSNE - introduce 'convert_dtype' and refactor class attr 'Y' to 'embedding_'
- PR #1672: Solver 'svd' in Linear and Ridge Regressors when n_cols=1
- PR #1670: Lasso & ElasticNet - cuml Handle added
- PR #1671: Update for accessing cuDF Series pointer
- PR #1652: Support XGBoost 1.0+ models in FIL
- PR #1702: Fix LightGBM-FIL validation test
- PR #1701: test_score kmeans test passing with newer cupy version
- PR #1706: Remove multi-class bug from QuasiNewton
- PR #1699: Limit CuPy to <7.2 temporarily
- PR #1708: Correctly deallocate cuML handles in Cython
- PR #1730: Fixes to KF for test stability (mainly in CUDA 10.2)
- PR #1729: Fixing naive bayes UCX serialization problem in fit()
- PR #1749: bug fix rf classifier/regressor on seg fault in bench
- PR #1751: Updated RF documentation
- PR #1765: Update the checks for using RF GPU predict
- PR #1787: C++: unit-tests to check for RF accuracy. As well as a bug fix to improve RF accuracy
- PR #1793: Updated fil pyx to solve memory leakage issue
- PR #1810: Quickfix - chunkage in dask make_regression
- PR #1842: DistributedDataHandler not properly setting 'multiple'
- PR #1849: Critical fix in ARIMA initial estimate
- PR #1851: Fix for cuDF behavior change for multidimensional arrays
- PR #1852: Remove Thrust warnings
- PR #1868: Turning off IPC caching until it is fixed in UCX-py/UCX
- PR #1876: UMAP exponential decay parameters fix
- PR #1887: Fix hasattr for missing attributes on base models
- PR #1877: Remove resetting index in shuffling in train_test_split
- PR #1893: Updating UCX in comms to match current UCX-py
- PR #1888: Small train_test_split test fix
- PR #1899: Fix dask `extract_partitions()`, remove transformation as instance variable in PCA and TSVD and match sklearn APIs
- PR #1920: Temporarily raising threshold for UMAP reproducibility tests
- PR #1918: Create memleak fixture to skip memleak tests in CI for now
- PR #1926: Update batch matrix test margins
- PR #1925: Fix failing dask tests
- PR #1936: Update DaskRF regression test to xfail
- PR #1932: Isolating cause of make_blobs failure
- PR #1951: Dask Random forest regression CPU predict bug fix
- PR #1948: Adjust BatchedMargin margin and disable tests temporarily
- PR #1950: Fix UMAP test failure


# cuML 0.12.0 (04 Feb 2020)

## New Features
- PR #1483: prims: Fused L2 distance and nearest-neighbor prim
- PR #1494: bench: ml-prims benchmark
- PR #1514: bench: Fused L2 NN prim benchmark
- PR #1411: Cython side of MNMG OLS
- PR #1520: Cython side of MNMG Ridge Regression
- PR #1516: Suppor Vector Regression (epsilon-SVR)

## Improvements
- PR #1638: Update cuml/docs/README.md
- PR #1468: C++: updates to clang format flow to make it more usable among devs
- PR #1473: C++: lazy initialization of "costly" resources inside cumlHandle
- PR #1443: Added a new overloaded GEMM primitive
- PR #1489: Enabling deep trees using Gather tree builder
- PR #1463: Update FAISS submodule to 1.6.1
- PR #1488: Add codeowners
- PR #1432: Row-major (C-style) GPU arrays for benchmarks
- PR #1490: Use dask master instead of conda package for testing
- PR #1375: Naive Bayes & Distributed Naive Bayes
- PR #1377: Add GPU array support for FIL benchmarking
- PR #1493: kmeans: add tiling support for 1-NN computation and use fusedL2-1NN prim for L2 distance metric
- PR #1532: Update CuPy to >= 6.6 and allow 7.0
- PR #1528: Re-enabling KNN using dynamic library loading for UCX in communicator
- PR #1545: Add conda environment version updates to ci script
- PR #1541: Updates for libcudf++ Python refactor
- PR #1555: FIL-SKL, an SKLearn-based benchmark for FIL
- PR #1537: Improve pickling and scoring suppport for many models to support hyperopt
- PR #1551: Change custom kernel to cupy for col/row order transform
- PR #1533: C++: interface header file separation for SVM
- PR #1560: Helper function to allocate all new CuPy arrays with RMM memory management
- PR #1570: Relax nccl in conda recipes to >=2.4 (matching CI)
- PR #1578: Add missing function information to the cuML documenataion
- PR #1584: Add has_scipy utility function for runtime check
- PR #1583: API docs updates for 0.12
- PR #1591: Updated FIL documentation

## Bug Fixes
- PR #1470: Documentation: add make_regression, fix ARIMA section
- PR #1482: Updated the code to remove sklearn from the mbsgd stress test
- PR #1491: Update dev environments for 0.12
- PR #1512: Updating setup_cpu() in SpeedupComparisonRunner
- PR #1498: Add build.sh to code owners
- PR #1505: cmake: added correct dependencies for prims-bench build
- PR #1534: Removed TODO comment in create_ucp_listeners()
- PR #1548: Fixing umap extra unary op in knn graph
- PR #1547: Fixing MNMG kmeans score. Fixing UMAP pickling before fit(). Fixing UMAP test failures.
- PR #1557: Increasing threshold for kmeans score
- PR #1562: Increasing threshold even higher
- PR #1564: Fixed a typo in function cumlMPICommunicator_impl::syncStream
- PR #1569: Remove Scikit-learn exception and depedenncy in SVM
- PR #1575: Add missing dtype parameter in call to strides to order for CuPy 6.6 code path
- PR #1574: Updated the init file to include SVM
- PR #1589: Fixing the default value for RF and updating mnmg predict to accept cudf
- PR #1601: Fixed wrong datatype used in knn voting kernel

# cuML 0.11.0 (11 Dec 2019)

## New Features

- PR #1295: Cython side of MNMG PCA
- PR #1218: prims: histogram prim
- PR #1129: C++: Separate include folder for C++ API distribution
- PR #1282: OPG KNN MNMG Code (disabled for 0.11)
- PR #1242: Initial implementation of FIL sparse forests
- PR #1194: Initial ARIMA time-series modeling support.
- PR #1286: Importing treelite models as FIL sparse forests
- PR #1285: Fea minimum impurity decrease RF param
- PR #1301: Add make_regression to generate regression datasets
- PR #1322: RF pickling using treelite, protobuf and FIL
- PR #1332: Add option to cuml.dask make_blobs to produce dask array
- PR #1307: Add RF regression benchmark
- PR #1327: Update the code to build treelite with protobuf
- PR #1289: Add Python benchmarking support for FIL
- PR #1371: Cython side of MNMG tSVD
- PR #1386: Expose SVC decision function value

## Improvements
- PR #1170: Use git to clone subprojects instead of git submodules
- PR #1239: Updated the treelite version
- PR #1225: setup.py clone dependencies like cmake and correct include paths
- PR #1224: Refactored FIL to prepare for sparse trees
- PR #1249: Include libcuml.so C API in installed targets
- PR #1259: Conda dev environment updates and use libcumlprims current version in CI
- PR #1277: Change dependency order in cmake for better printing at compile time
- PR #1264: Add -s flag to GPU CI pytest for better error printing
- PR #1271: Updated the Ridge regression documentation
- PR #1283: Updated the cuMl docs to include MBSGD and adjusted_rand_score
- PR #1300: Lowercase parameter versions for FIL algorithms
- PR #1312: Update CuPy to version 6.5 and use conda-forge channel
- PR #1336: Import SciKit-Learn models into FIL
- PR #1314: Added options needed for ASVDb output (CUDA ver, etc.), added option
  to select algos
- PR #1335: Options to print available algorithms and datasets
  in the Python benchmark
- PR #1338: Remove BUILD_ABI references in CI scripts
- PR #1340: Updated unit tests to uses larger dataset
- PR #1351: Build treelite temporarily for GPU CI testing of FIL Scikit-learn
  model importing
- PR #1367: --test-split benchmark parameter for train-test split
- PR #1360: Improved tests for importing SciKit-Learn models into FIL
- PR #1368: Add --num-rows benchmark command line argument
- PR #1351: Build treelite temporarily for GPU CI testing of FIL Scikit-learn model importing
- PR #1366: Modify train_test_split to use CuPy and accept device arrays
- PR #1258: Documenting new MPI communicator for multi-node multi-GPU testing
- PR #1345: Removing deprecated should_downcast argument
- PR #1362: device_buffer in UMAP + Sparse prims
- PR #1376: AUTO value for FIL algorithm
- PR #1408: Updated pickle tests to delete the pre-pickled model to prevent pointer leakage
- PR #1357: Run benchmarks multiple times for CI
- PR #1382: ARIMA optimization: move functions to C++ side
- PR #1392: Updated RF code to reduce duplication of the code
- PR #1444: UCX listener running in its own isolated thread
- PR #1445: Improved performance of FIL sparse trees
- PR #1431: Updated API docs
- PR #1441: Remove unused CUDA conda labels
- PR #1439: Match sklearn 0.22 default n_estimators for RF and fix test errors
- PR #1461: Add kneighbors to API docs

## Bug Fixes
- PR #1281: Making rng.h threadsafe
- PR #1212: Fix cmake git cloning always running configure in subprojects
- PR #1261: Fix comms build errors due to cuml++ include folder changes
- PR #1267: Update build.sh for recent change of building comms in main CMakeLists
- PR #1278: Removed incorrect overloaded instance of eigJacobi
- PR #1302: Updates for numba 0.46
- PR #1313: Updated the RF tests to set the seed and n_streams
- PR #1319: Using machineName arg passed in instead of default for ASV reporting
- PR #1326: Fix illegal memory access in make_regression (bounds issue)
- PR #1330: Fix C++ unit test utils for better handling of differences near zero
- PR #1342: Fix to prevent memory leakage in Lasso and ElasticNet
- PR #1337: Fix k-means init from preset cluster centers
- PR #1354: Fix SVM gamma=scale implementation
- PR #1344: Change other solver based methods to create solver object in init
- PR #1373: Fixing a few small bugs in make_blobs and adding asserts to pytests
- PR #1361: Improve SMO error handling
- PR #1384: Lower expectations on batched matrix tests to prevent CI failures
- PR #1380: Fix memory leaks in ARIMA
- PR #1391: Lower expectations on batched matrix tests even more
- PR #1394: Warning added in svd for cuda version 10.1
- PR #1407: Resolved RF predict issues and updated RF docstring
- PR #1401: Patch for lbfgs solver for logistic regression with no l1 penalty
- PR #1416: train_test_split numba and rmm device_array output bugfix
- PR #1419: UMAP pickle tests are using wrong n_neighbors value for trustworthiness
- PR #1438: KNN Classifier to properly return Dataframe with Dataframe input
- PR #1425: Deprecate seed and use random_state similar to Scikit-learn in train_test_split
- PR #1458: Add joblib as an explicit requirement
- PR #1474: Defer knn mnmg to 0.12 nightly builds and disable ucx-py dependency

# cuML 0.10.0 (16 Oct 2019)

## New Features
- PR #1148: C++ benchmark tool for c++/CUDA code inside cuML
- PR #1071: Selective eigen solver of cuSolver
- PR #1073: Updating RF wrappers to use FIL for GPU accelerated prediction
- PR #1104: CUDA 10.1 support
- PR #1113: prims: new batched make-symmetric-matrix primitive
- PR #1112: prims: new batched-gemv primitive
- PR #855: Added benchmark tools
- PR #1149 Add YYMMDD to version tag for nightly conda packages
- PR #892: General Gram matrices prim
- PR #912: Support Vector Machine
- PR #1274: Updated the RF score function to use GPU predict

## Improvements
- PR #961: High Peformance RF; HIST algo
- PR #1028: Dockerfile updates after dir restructure. Conda env yaml to add statsmodels as a dependency
- PR #1047: Consistent OPG interface for kmeans, based on internal libcumlprims update
- PR #763: Add examples to train_test_split documentation
- PR #1093: Unified inference kernels for different FIL algorithms
- PR #1076: Paying off some UMAP / Spectral tech debt.
- PR #1086: Ensure RegressorMixin scorer uses device arrays
- PR #1110: Adding tests to use default values of parameters of the models
- PR #1108: input_to_host_array function in input_utils for input processing to host arrays
- PR #1114: K-means: Exposing useful params, removing unused params, proxying params in Dask
- PR #1138: Implementing ANY_RANK semantics on irecv
- PR #1142: prims: expose separate InType and OutType for unaryOp and binaryOp
- PR #1115: Moving dask_make_blobs to cuml.dask.datasets. Adding conversion to dask.DataFrame
- PR #1136: CUDA 10.1 CI updates
- PR #1135: K-means: add boundary cases for kmeans||, support finer control with convergence
- PR #1163: Some more correctness improvements. Better verbose printing
- PR #1165: Adding except + in all remaining cython
- PR #1186: Using LocalCUDACluster Pytest fixture
- PR #1173: Docs: Barnes Hut TSNE documentation
- PR #1176: Use new RMM API based on Cython
- PR #1219: Adding custom bench_func and verbose logging to cuml.benchmark
- PR #1247: Improved MNMG RF error checking

## Bug Fixes

- PR #1231: RF respect number of cuda streams from cuml handle
- PR #1230: Rf bugfix memleak in regression
- PR #1208: compile dbscan bug
- PR #1016: Use correct libcumlprims version in GPU CI
- PR #1040: Update version of numba in development conda yaml files
- PR #1043: Updates to accomodate cuDF python code reorganization
- PR #1044: Remove nvidia driver installation from ci/cpu/build.sh
- PR #991: Barnes Hut TSNE Memory Issue Fixes
- PR #1075: Pinning Dask version for consistent CI results
- PR #990: Barnes Hut TSNE Memory Issue Fixes
- PR #1066: Using proper set of workers to destroy nccl comms
- PR #1072: Remove pip requirements and setup
- PR #1074: Fix flake8 CI style check
- PR #1087: Accuracy improvement for sqrt/log in RF max_feature
- PR #1088: Change straggling numba python allocations to use RMM
- PR #1106: Pinning Distributed version to match Dask for consistent CI results
- PR #1116: TSNE CUDA 10.1 Bug Fixes
- PR #1132: DBSCAN Batching Bug Fix
- PR #1162: DASK RF random seed bug fix
- PR #1164: Fix check_dtype arg handling for input_to_dev_array
- PR #1171: SVM prediction bug fix
- PR #1177: Update dask and distributed to 2.5
- PR #1204: Fix SVM crash on Turing
- PR #1199: Replaced sprintf() with snprintf() in THROW()
- PR #1205: Update dask-cuda in yml envs
- PR #1211: Fixing Dask k-means transform bug and adding test
- PR #1236: Improve fix for SMO solvers potential crash on Turing
- PR #1251: Disable compiler optimization for CUDA 10.1 for distance prims
- PR #1260: Small bugfix for major conversion in input_utils
- PR #1276: Fix float64 prediction crash in test_random_forest

# cuML 0.9.0 (21 Aug 2019)

## New Features

- PR #894: Convert RF to treelite format
- PR #826: Jones transformation of params for ARIMA models timeSeries ml-prim
- PR #697: Silhouette Score metric ml-prim
- PR #674: KL Divergence metric ml-prim
- PR #787: homogeneity, completeness and v-measure metrics ml-prim
- PR #711: Mutual Information metric ml-prim
- PR #724: Entropy metric ml-prim
- PR #766: Expose score method based on inertia for KMeans
- PR #823: prims: cluster dispersion metric
- PR #816: Added inverse_transform() for LabelEncoder
- PR #789: prims: sampling without replacement
- PR #813: prims: Col major istance prim
- PR #635: Random Forest & Decision Tree Regression (Single-GPU)
- PR #819: Forest Inferencing Library (FIL)
- PR #829: C++: enable nvtx ranges
- PR #835: Holt-Winters algorithm
- PR #837: treelite for decision forest exchange format
- PR #871: Wrapper for FIL
- PR #870: make_blobs python function
- PR #881: wrappers for accuracy_score and adjusted_rand_score functions
- PR #840: Dask RF classification and regression
- PR #870: make_blobs python function
- PR #879: import of treelite models to FIL
- PR #892: General Gram matrices prim
- PR #883: Adding MNMG Kmeans
- PR #930: Dask RF
- PR #882: TSNE - T-Distributed Stochastic Neighbourhood Embedding
- PR #624: Internals API & Graph Based Dimensionality Reductions Callback
- PR #926: Wrapper for FIL
- PR #994: Adding MPI comm impl for testing / benchmarking MNMG CUDA
- PR #960: Enable using libcumlprims for MG algorithms/prims

## Improvements
- PR #822: build: build.sh update to club all make targets together
- PR #807: Added development conda yml files
- PR #840: Require cmake >= 3.14
- PR #832: Stateless Decision Tree and Random Forest API
- PR #857: Small modifications to comms for utilizing IB w/ Dask
- PR #851: Random forest Stateless API wrappers
- PR #865: High Performance RF
- PR #895: Pretty prints arguments!
- PR #920: Add an empty marker kernel for tracing purposes
- PR #915: syncStream added to cumlCommunicator
- PR #922: Random Forest support in FIL
- PR #911: Update headers to credit CannyLabs BH TSNE implementation
- PR #918: Streamline CUDA_REL environment variable
- PR #924: kmeans: updated APIs to be stateless, refactored code for mnmg support
- PR #950: global_bias support in FIL
- PR #773: Significant improvements to input checking of all classes and common input API for Python
- PR #957: Adding docs to RF & KMeans MNMG. Small fixes for release
- PR #965: Making dask-ml a hard dependency
- PR #976: Update api.rst for new 0.9 classes
- PR #973: Use cudaDeviceGetAttribute instead of relying on cudaDeviceProp object being passed
- PR #978: Update README for 0.9
- PR #1009: Fix references to notebooks-contrib
- PR #1015: Ability to control the number of internal streams in cumlHandle_impl via cumlHandle
- PR #1175: Add more modules to docs ToC

## Bug Fixes

- PR #923: Fix misshapen level/trend/season HoltWinters output
- PR #831: Update conda package dependencies to cudf 0.9
- PR #772: Add missing cython headers to SGD and CD
- PR #849: PCA no attribute trans_input_ transform bug fix
- PR #869: Removing incorrect information from KNN Docs
- PR #885: libclang installation fix for GPUCI
- PR #896: Fix typo in comms build instructions
- PR #921: Fix build scripts using incorrect cudf version
- PR #928: TSNE Stability Adjustments
- PR #934: Cache cudaDeviceProp in cumlHandle for perf reasons
- PR #932: Change default param value for RF classifier
- PR #949: Fix dtype conversion tests for unsupported cudf dtypes
- PR #908: Fix local build generated file ownerships
- PR #983: Change RF max_depth default to 16
- PR #987: Change default values for knn
- PR #988: Switch to exact tsne
- PR #991: Cleanup python code in cuml.dask.cluster
- PR #996: ucx_initialized being properly set in CommsContext
- PR #1007: Throws a well defined error when mutigpu is not enabled
- PR #1018: Hint location of nccl in build.sh for CI
- PR #1022: Using random_state to make K-Means MNMG tests deterministic
- PR #1034: Fix typos and formatting issues in RF docs
- PR #1052: Fix the rows_sample dtype to float

# cuML 0.8.0 (27 June 2019)

## New Features

- PR #652: Adjusted Rand Index metric ml-prim
- PR #679: Class label manipulation ml-prim
- PR #636: Rand Index metric ml-prim
- PR #515: Added Random Projection feature
- PR #504: Contingency matrix ml-prim
- PR #644: Add train_test_split utility for cuDF dataframes
- PR #612: Allow Cuda Array Interface, Numba inputs and input code refactor
- PR #641: C: Separate C-wrapper library build to generate libcuml.so
- PR #631: Add nvcategory based ordinal label encoder
- PR #681: Add MBSGDClassifier and MBSGDRegressor classes around SGD
- PR #705: Quasi Newton solver and LogisticRegression Python classes
- PR #670: Add test skipping functionality to build.sh
- PR #678: Random Forest Python class
- PR #684: prims: make_blobs primitive
- PR #673: prims: reduce cols by key primitive
- PR #812: Add cuML Communications API & consolidate Dask cuML

## Improvements

- PR #597: C++ cuML and ml-prims folder refactor
- PR #590: QN Recover from numeric errors
- PR #482: Introduce cumlHandle for pca and tsvd
- PR #573: Remove use of unnecessary cuDF column and series copies
- PR #601: Cython PEP8 cleanup and CI integration
- PR #596: Introduce cumlHandle for ols and ridge
- PR #579: Introduce cumlHandle for cd and sgd, and propagate C++ errors in cython level for cd and sgd
- PR #604: Adding cumlHandle to kNN, spectral methods, and UMAP
- PR #616: Enable clang-format for enforcing coding style
- PR #618: CI: Enable copyright header checks
- PR #622: Updated to use 0.8 dependencies
- PR #626: Added build.sh script, updated CI scripts and documentation
- PR #633: build: Auto-detection of GPU_ARCHS during cmake
- PR #650: Moving brute force kNN to prims. Creating stateless kNN API.
- PR #662: C++: Bulk clang-format updates
- PR #671: Added pickle pytests and correct pickling of Base class
- PR #675: atomicMin/Max(float, double) with integer atomics and bit flipping
- PR #677: build: 'deep-clean' to build.sh to clean faiss build as well
- PR #683: Use stateless c++ API in KNN so that it can be pickled properly
- PR #686: Use stateless c++ API in UMAP so that it can be pickled properly
- PR #695: prims: Refactor pairwise distance
- PR #707: Added stress test and updated documentation for RF
- PR #701: Added emacs temporary file patterns to .gitignore
- PR #606: C++: Added tests for host_buffer and improved device_buffer and host_buffer implementation
- PR #726: Updated RF docs and stress test
- PR #730: Update README and RF docs for 0.8
- PR #744: Random projections generating binomial on device. Fixing tests.
- PR #741: Update API docs for 0.8
- PR #754: Pickling of UMAP/KNN
- PR #753: Made PCA and TSVD picklable
- PR #746: LogisticRegression and QN API docstrings
- PR #820: Updating DEVELOPER GUIDE threading guidelines

## Bug Fixes
- PR #584: Added missing virtual destructor to deviceAllocator and hostAllocator
- PR #620: C++: Removed old unit-test files in ml-prims
- PR #627: C++: Fixed dbscan crash issue filed in 613
- PR #640: Remove setuptools from conda run dependency
- PR #646: Update link in contributing.md
- PR #649: Bug fix to LinAlg::reduce_rows_by_key prim filed in issue #648
- PR #666: fixes to gitutils.py to resolve both string decode and handling of uncommitted files
- PR #676: Fix template parameters in `bernoulli()` implementation.
- PR #685: Make CuPy optional to avoid nccl conda package conflicts
- PR #687: prims: updated tolerance for reduce_cols_by_key unit-tests
- PR #689: Removing extra prints from NearestNeighbors cython
- PR #718: Bug fix for DBSCAN and increasing batch size of sgd
- PR #719: Adding additional checks for dtype of the data
- PR #736: Bug fix for RF wrapper and .cu print function
- PR #547: Fixed issue if C++ compiler is specified via CXX during configure.
- PR #759: Configure Sphinx to render params correctly
- PR #762: Apply threshold to remove flakiness of UMAP tests.
- PR #768: Fixing memory bug from stateless refactor
- PR #782: Nearest neighbors checking properly whether memory should be freed
- PR #783: UMAP was using wrong size for knn computation
- PR #776: Hotfix for self.variables in RF
- PR #777: Fix numpy input bug
- PR #784: Fix jit of shuffle_idx python function
- PR #790: Fix rows_sample input type for RF
- PR #793: Fix for dtype conversion utility for numba arrays without cupy installed
- PR #806: Add a seed for sklearn model in RF test file
- PR #843: Rf quantile fix

# cuML 0.7.0 (10 May 2019)

## New Features

- PR #405: Quasi-Newton GLM Solvers
- PR #277: Add row- and column-wise weighted mean primitive
- PR #424: Add a grid-sync struct for inter-block synchronization
- PR #430: Add R-Squared Score to ml primitives
- PR #463: Add matrix gather to ml primitives
- PR #435: Expose cumlhandle in cython + developer guide
- PR #455: Remove default-stream arguement across ml-prims and cuML
- PR #375: cuml cpp shared library renamed to libcuml++.so
- PR #460: Random Forest & Decision Trees (Single-GPU, Classification)
- PR #491: Add doxygen build target for ml-prims
- PR #505: Add R-Squared Score to python interface
- PR #507: Add coordinate descent for lasso and elastic-net
- PR #511: Add a minmax ml-prim
- PR #516: Added Trustworthiness score feature
- PR #520: Add local build script to mimic gpuCI
- PR #503: Add column-wise matrix sort primitive
- PR #525: Add docs build script to cuML
- PR #528: Remove current KMeans and replace it with a new single GPU implementation built using ML primitives

## Improvements

- PR #481: Refactoring Quasi-Newton to use cumlHandle
- PR #467: Added validity check on cumlHandle_t
- PR #461: Rewrote permute and added column major version
- PR #440: README updates
- PR #295: Improve build-time and the interface e.g., enable bool-OutType, for distance()
- PR #390: Update docs version
- PR #272: Add stream parameters to cublas and cusolver wrapper functions
- PR #447: Added building and running mlprims tests to CI
- PR #445: Lower dbscan memory usage by computing adjacency matrix directly
- PR #431: Add support for fancy iterator input types to LinAlg::reduce_rows_by_key
- PR #394: Introducing cumlHandle API to dbscan and add example
- PR #500: Added CI check for black listed CUDA Runtime API calls
- PR #475: exposing cumlHandle for dbscan from python-side
- PR #395: Edited the CONTRIBUTING.md file
- PR #407: Test files to run stress, correctness and unit tests for cuml algos
- PR #512: generic copy method for copying buffers between device/host
- PR #533: Add cudatoolkit conda dependency
- PR #524: Use cmake find blas and find lapack to pass configure options to faiss
- PR #527: Added notes on UMAP differences from reference implementation
- PR #540: Use latest release version in update-version CI script
- PR #552: Re-enable assert in kmeans tests with xfail as needed
- PR #581: Add shared memory fast col major to row major function back with bound checks
- PR #592: More efficient matrix copy/reverse methods
- PR #721: Added pickle tests for DBSCAN and Random Projections

## Bug Fixes

- PR #334: Fixed segfault in `ML::cumlHandle_impl::destroyResources`
- PR #349: Developer guide clarifications for cumlHandle and cumlHandle_impl
- PR #398: Fix CI scripts to allow nightlies to be uploaded
- PR #399: Skip PCA tests to allow CI to run with driver 418
- PR #422: Issue in the PCA tests was solved and CI can run with driver 418
- PR #409: Add entry to gitmodules to ignore build artifacts
- PR #412: Fix for svdQR function in ml-prims
- PR #438: Code that depended on FAISS was building everytime.
- PR #358: Fixed an issue when switching streams on MLCommon::device_buffer and MLCommon::host_buffer
- PR #434: Fixing bug in CSR tests
- PR #443: Remove defaults channel from ci scripts
- PR #384: 64b index arithmetic updates to the kernels inside ml-prims
- PR #459: Fix for runtime library path of pip package
- PR #464: Fix for C++11 destructor warning in qn
- PR #466: Add support for column-major in LinAlg::*Norm methods
- PR #465: Fixing deadlock issue in GridSync due to consecutive sync calls
- PR #468: Fix dbscan example build failure
- PR #470: Fix resource leakage in Kalman filter python wrapper
- PR #473: Fix gather ml-prim test for change in rng uniform API
- PR #477: Fixes default stream initialization in cumlHandle
- PR #480: Replaced qn_fit() declaration with #include of file containing definition to fix linker error
- PR #495: Update cuDF and RMM versions in GPU ci test scripts
- PR #499: DEVELOPER_GUIDE.md: fixed links and clarified ML::detail::streamSyncer example
- PR #506: Re enable ml-prim tests in CI
- PR #508: Fix for an error with default argument in LinAlg::meanSquaredError
- PR #519: README.md Updates and adding BUILD.md back
- PR #526: Fix the issue of wrong results when fit and transform of PCA are called separately
- PR #531: Fixing missing arguments in updateDevice() for RF
- PR #543: Exposing dbscan batch size through cython API and fixing broken batching
- PR #551: Made use of ZLIB_LIBRARIES consistent between ml_test and ml_mg_test
- PR #557: Modified CI script to run cuML tests before building mlprims and removed lapack flag
- PR #578: Updated Readme.md to add lasso and elastic-net
- PR #580: Fixing cython garbage collection bug in KNN
- PR #577: Use find libz in prims cmake
- PR #594: fixed cuda-memcheck mean_center test failures


# cuML 0.6.1 (09 Apr 2019)

## Bug Fixes

- PR #462 Runtime library path fix for cuML pip package


# cuML 0.6.0 (22 Mar 2019)

## New Features

- PR #249: Single GPU Stochastic Gradient Descent for linear regression, logistic regression, and linear svm with L1, L2, and elastic-net penalties.
- PR #247: Added "proper" CUDA API to cuML
- PR #235: NearestNeighbors MG Support
- PR #261: UMAP Algorithm
- PR #290: NearestNeighbors numpy MG Support
- PR #303: Reusable spectral embedding / clustering
- PR #325: Initial support for single process multi-GPU OLS and tSVD
- PR #271: Initial support for hyperparameter optimization with dask for many models

## Improvements

- PR #144: Dockerfile update and docs for LinearRegression and Kalman Filter.
- PR #168: Add /ci/gpu/build.sh file to cuML
- PR #167: Integrating full-n-final ml-prims repo inside cuml
- PR #198: (ml-prims) Removal of *MG calls + fixed a bug in permute method
- PR #194: Added new ml-prims for supporting LASSO regression.
- PR #114: Building faiss C++ api into libcuml
- PR #64: Using FAISS C++ API in cuML and exposing bindings through cython
- PR #208: Issue ml-common-3: Math.h: swap thrust::for_each with binaryOp,unaryOp
- PR #224: Improve doc strings for readable rendering with readthedocs
- PR #209: Simplify README.md, move build instructions to BUILD.md
- PR #218: Fix RNG to use given seed and adjust RNG test tolerances.
- PR #225: Support for generating random integers
- PR #215: Refactored LinAlg::norm to Stats::rowNorm and added Stats::colNorm
- PR #234: Support for custom output type and passing index value to main_op in *Reduction kernels
- PR #230: Refactored the cuda_utils header
- PR #236: Refactored cuml python package structure to be more sklearn like
- PR #232: Added reduce_rows_by_key
- PR #246: Support for 2 vectors in the matrix vector operator
- PR #244: Fix for single GPU OLS and Ridge to support one column training data
- PR #271: Added get_params and set_params functions for linear and ridge regression
- PR #253: Fix for issue #250-reduce_rows_by_key failed memcheck for small nkeys
- PR #269: LinearRegression, Ridge Python docs update and cleaning
- PR #322: set_params updated
- PR #237: Update build instructions
- PR #275: Kmeans use of faster gpu_matrix
- PR #288: Add n_neighbors to NearestNeighbors constructor
- PR #302: Added FutureWarning for deprecation of current kmeans algorithm
- PR #312: Last minute cleanup before release
- PR #315: Documentation updating and enhancements
- PR #330: Added ignored argument to pca.fit_transform to map to sklearn's implemenation
- PR #342: Change default ABI to ON
- PR #572: Pulling DBSCAN components into reusable primitives


## Bug Fixes

- PR #193: Fix AttributeError in PCA and TSVD
- PR #211: Fixing inconsistent use of proper batch size calculation in DBSCAN
- PR #202: Adding back ability for users to define their own BLAS
- PR #201: Pass CMAKE CUDA path to faiss/configure script
- PR #200 Avoid using numpy via cimport in KNN
- PR #228: Bug fix: LinAlg::unaryOp with 0-length input
- PR #279: Removing faiss-gpu references in README
- PR #321: Fix release script typo
- PR #327: Update conda requirements for version 0.6 requirements
- PR #352: Correctly calculating numpy chunk sizing for kNN
- PR #345: Run python import as part of package build to trigger compilation
- PR #347: Lowering memory usage of kNN.
- PR #355: Fixing issues with very large numpy inputs to SPMG OLS and tSVD.
- PR #357: Removing FAISS requirement from README
- PR #362: Fix for matVecOp crashing on large input sizes
- PR #366: Index arithmetic issue fix with TxN_t class
- PR #376: Disabled kmeans tests since they are currently too sensitive (see #71)
- PR #380: Allow arbitrary data size on ingress for numba_utils.row_matrix
- PR #385: Fix for long import cuml time in containers and fix for setup_pip
- PR #630: Fixing a missing kneighbors in nearest neighbors python proxy

# cuML 0.5.1 (05 Feb 2019)

## Bug Fixes

- PR #189 Avoid using numpy via cimport to prevent ABI issues in Cython compilation


# cuML 0.5.0 (28 Jan 2019)

## New Features

- PR #66: OLS Linear Regression
- PR #44: Distance calculation ML primitives
- PR #69: Ridge (L2 Regularized) Linear Regression
- PR #103: Linear Kalman Filter
- PR #117: Pip install support
- PR #64: Device to device support from cuML device pointers into FAISS

## Improvements

- PR #56: Make OpenMP optional for building
- PR #67: Github issue templates
- PR #44: Refactored DBSCAN to use ML primitives
- PR #91: Pytest cleanup and sklearn toyset datasets based pytests for kmeans and dbscan
- PR #75: C++ example to use kmeans
- PR #117: Use cmake extension to find any zlib installed in system
- PR #94: Add cmake flag to set ABI compatibility
- PR #139: Move thirdparty submodules to root and add symlinks to new locations
- PR #151: Replace TravisCI testing and conda pkg builds with gpuCI
- PR #164: Add numba kernel for faster column to row major transform
- PR #114: Adding FAISS to cuml build

## Bug Fixes

- PR #48: CUDA 10 compilation warnings fix
- PR #51: Fixes to Dockerfile and docs for new build system
- PR #72: Fixes for GCC 7
- PR #96: Fix for kmeans stack overflow with high number of clusters
- PR #105: Fix for AttributeError in kmeans fit method
- PR #113: Removed old  glm python/cython files
- PR #118: Fix for AttributeError in kmeans predict method
- PR #125: Remove randomized solver option from PCA python bindings


# cuML 0.4.0 (05 Dec 2018)

## New Features

## Improvements

- PR #42: New build system: separation of libcuml.so and cuml python package
- PR #43: Added changelog.md

## Bug Fixes


# cuML 0.3.0 (30 Nov 2018)

## New Features

- PR #33: Added ability to call cuML algorithms using numpy arrays

## Improvements

- PR #24: Fix references of python package from cuML to cuml and start using versioneer for better versioning
- PR #40: Added support for refactored cuDF 0.3.0, updated Conda files
- PR #33: Major python test cleaning, all tests pass with cuDF 0.2.0 and 0.3.0. Preparation for new build system
- PR #34: Updated batch count calculation logic in DBSCAN
- PR #35: Beginning of DBSCAN refactor to use cuML mlprims and general improvements

## Bug Fixes

- PR #30: Fixed batch size bug in DBSCAN that caused crash. Also fixed various locations for potential integer overflows
- PR #28: Fix readthedocs build documentation
- PR #29: Fix pytests for cuml name change from cuML
- PR #33: Fixed memory bug that would cause segmentation faults due to numba releasing memory before it was used. Also fixed row major/column major bugs for different algorithms
- PR #36: Fix kmeans gtest to use device data
- PR #38: cuda\_free bug removed that caused google tests to sometimes pass and sometimes fail randomly
- PR #39: Updated cmake to correctly link with CUDA libraries, add CUDA runtime linking and include source files in compile target

# cuML 0.2.0 (02 Nov 2018)

## New Features

- PR #11: Kmeans algorithm added
- PR #7: FAISS KNN wrapper added
- PR #21: Added Conda install support

## Improvements

- PR #15: Added compatibility with cuDF (from prior pyGDF)
- PR #13: Added FAISS to Dockerfile
- PR #21: Added TravisCI build system for CI and Conda builds

## Bug Fixes

- PR #4: Fixed explained variance bug in TSVD
- PR #5: Notebook bug fixes and updated results


# cuML 0.1.0

Initial release including PCA, TSVD, DBSCAN, ml-prims and cython wrappers<|MERGE_RESOLUTION|>--- conflicted
+++ resolved
@@ -134,13 +134,10 @@
 - PR #2616: Small test code fix for pandas dtype tests
 - PR #2625: Update Estimator notebook to resolve errors
 - PR #2634: singlegpu build option fixes
-<<<<<<< HEAD
-- PR #2649: Cleanup sphinx doc warnings for 0.15
-=======
 - PR #2651: AutoARIMA Python bug fix
 - PR #2654: Fix for vectorizer concatenations
 - PR #2655: Fix C++ RF predict function access of rows/samples array
->>>>>>> b0432347
+- PR #2649: Cleanup sphinx doc warnings for 0.15
 
 # cuML 0.14.0 (03 Jun 2020)
 
