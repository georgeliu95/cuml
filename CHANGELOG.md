# cuML 0.15.0 (Date TBD)

## New Features
- PR #2261: Exposing new FAISS metrics through Python API
- PR #2287: Single-GPU TfidfTransformer implementation
- PR #2289: QR SVD solver for MNMG PCA
- PR #2312: column-major support for make_blobs
- PR #2392: PCA can accept sparse inputs, and sparse prim for computing covariance

## Improvements
- PR #2336: Eliminate `rmm.device_array` usage
- PR #2262: Using fully shared PartDescriptor in MNMG decomposiition, linear models, and solvers
- PR #2310: Pinning ucx-py to 0.14 to make 0.15 CI pass
- PR #1945: enable clang tidy
- PR #2339: umap performance improvements
- PR #2308: Using fixture for Dask client to eliminate possiblity of not closing
- PR #2310: Pinning ucx-py to 0.14 to make 0.15 CI pass
- PR #1945: enable clang tidy
- PR #2345: make C++ logger level definition to be the same as python layer
- PR #2329: Add short commit hash to conda package name
- PR #2363: Update threshold and make other changes for stress tests
- PR #2371: Updating MBSGD tests to use larger batches
- PR #2380: Pinning libcumlprims version to ease future updates
<<<<<<< HEAD
- PR #2405: Remove references to deprecated RMM headers.
=======
- PR #2340: Import ARIMA in the root init file and fix the `test_fit_function` test
>>>>>>> 3060d05f
- PR #2408: Install meta packages for dependencies
- PR #2417: Move doc customization scripts to Jenkins
- PR #2411: Refactor Mixin classes and use in classifier/regressor estimators
- PR #2442: fix setting RAFT_DIR from the RAFT_PATH env var
- PR #2411 Refactor Mixin classes and use in classifier/regressor estimators
- PR #2440: Use Treelite Conda package
- PR #2403 Support for input and output type consistency in logistic regression predict_proba

## Bug Fixes
- PR #2369: Update RF code to fix set_params memory leak
- PR #2364: Fix for random projection
- PR #2373: Use Treelite Pip package in GPU testing
- PR #2376: Update documentation Links
- PR #2407: fixed batch count in DBScan for integer overflow case
- PR #2413: CumlArray and related methods updates to account for cuDF.Buffer contiguity update
- PR #2424: --singlegpu flag fix on build.sh script
- PR #2432: Using correct algo_name for UMAP in benchmark tests
- PR #2445: Restore access to coef_ property of Lasso
- PR #2441: Change p2p_enabled definition to work without ucx
- PR #2447: Drop `nvstrings`
- PR #2450: Update local build to use new gpuCI image
- PR #2454: Mark RF memleak test as XFAIL, because we can't detect memleak reliably
- PR #2455: Use correct field to store data type in `LabelEncoder.fit_transform`

# cuML 0.14.0 (03 Jun 2020)

## New Features
- PR #1994: Support for distributed OneHotEncoder
- PR #1892: One hot encoder implementation with cupy
- PR #1655: Adds python bindings for homogeneity score
- PR #1704: Adds python bindings for completeness score
- PR #1687: Adds python bindings for mutual info score
- PR #1980: prim: added a new write-only unary op prim
- PR #1867: C++: add logging interface support in cuML based spdlog
- PR #1902: Multi class inference in FIL C++ and importing multi-class forests from treelite
- PR #1906: UMAP MNMG
- PR #2067: python: wrap logging interface in cython
- PR #2083: Added dtype, order, and use_full_low_rank to MNMG `make_regression`
- PR #2074: SG and MNMG `make_classification`
- PR #2127: Added order to SG `make_blobs`, and switch from C++ to cupy based implementation
- PR #2057: Weighted k-means
- PR #2256: Add a `make_arima` generator
- PR #2245: ElasticNet, Lasso and Coordinate Descent MNMG
- PR #2242: Pandas input support with output as NumPy arrays by default
- PR #1728: Added notebook testing to gpuCI gpu build

## Improvements
- PR #1931: C++: enabled doxygen docs for all of the C++ codebase
- PR #1944: Support for dask_cudf.core.Series in _extract_partitions
- PR #1947: Cleaning up cmake
- PR #1927: Use Cython's `new_build_ext` (if available)
- PR #1946: Removed zlib dependency from cmake
- PR #1988: C++: cpp bench refactor
- PR #1873: Remove usage of nvstring and nvcat from LabelEncoder
- PR #1968: Update SVC SVR with cuML Array
- PR #1972: updates to our flow to use conda-forge's clang and clang-tools packages
- PR #1974: Reduce ARIMA testing time
- PR #1984: Enable Ninja build
- PR #1985: C++ UMAP parametrizable tests
- PR #2005: Adding missing algorithms to cuml benchmarks and notebook
- PR #2016: Add capability to setup.py and build.sh to fully clean all cython build files and artifacts
- PR #2044: A cuda-memcheck helper wrapper for devs
- PR #2018: Using `cuml.dask.part_utils.extract_partitions` and removing similar, duplicated code
- PR #2019: Enable doxygen build in our nightly doc build CI script
- PR #1996: Cythonize in parallel
- PR #2032: Reduce number of tests for MBSGD to improve CI running time
- PR #2031: Encapsulating UCX-py interactions in singleton
- PR #2029: Add C++ ARIMA log-likelihood benchmark
- PR #2085: Convert TSNE to use CumlArray
- PR #2051: Reduce the time required to run dask pca and dask tsvd tests
- PR #1981: Using CumlArray in kNN and DistributedDataHandler in dask kNN
- PR #2053: Introduce verbosity level in C++ layer instead of boolean `verbose` flag
- PR #2047: Make internal streams non-blocking w.r.t. NULL stream
- PR #2048: Random forest testing speedup
- PR #2058: Use CumlArray in Random Projection
- PR #2068: Updating knn class probabilities to use make_monotonic instead of binary search
- PR #2062: Adding random state to UMAP mnmg tests
- PR #2064: Speed-up K-Means test
- PR #2015: Renaming .h to .cuh in solver, dbscan and svm
- PR #2080: Improved import of sparse FIL forests from treelite
- PR #2090: Upgrade C++ build to C++14 standard
- PR #2089: CI: enabled cuda-memcheck on ml-prims unit-tests during nightly build
- PR #2128: Update Dask RF code to reduce the time required for GPU predict to run
- PR #2125: Build infrastructure to use RAFT
- PR #2131: Update Dask RF fit to use DistributedDataHandler
- PR #2055: Update the metrics notebook to use important cuML models
- PR #2095: Improved import of src_prims/utils.h, making it less ambiguous
- PR #2118: Updating SGD & mini-batch estimators to use CumlArray
- PR #2120: Speeding up dask RandomForest tests
- PR #1883: Use CumlArray in ARIMA
- PR #877: Adding definition of done criteria to wiki
- PR #2135: A few optimizations to UMAP fuzzy simplicial set
- PR #1914: Change the meaning of ARIMA's intercept to match the literature
- PR #2098: Renaming .h to .cuh in decision_tree, glm, pca
- PR #2150: Remove deprecated RMM calls in RMM allocator adapter
- PR #2146: Remove deprecated kalman filter
- PR #2151: Add pytest duration and pytest timeout
- PR #2156: Add Docker 19 support to local gpuci build
- PR #2178: Reduce duplicated code in RF
- PR #2124: Expand tutorial docs and sample notebook
- PR #2175: Allow CPU-only and dataset params for benchmark sweeps
- PR #2186: Refactor cython code to build OPG structs in common utils file
- PR #2180: Add fully single GPU singlegpu python build
- PR #2187: CMake improvements to manage conda environment dependencies
- PR #2185: Add has_sklearn function and use it in datasets/classification.
- PR #2193: Order-independent local shuffle in `cuml.dask.make_regression`
- PR #2204: Update python layer to use the logger interface
- PR #2184: Refoctor headers for holtwinters, rproj, tsvd, tsne, umap
- PR #2199: Remove unncessary notebooks
- PR #2195: Separating fit and transform calls in SG, MNMG PCA to save transform array memory consumption
- PR #2201: Re-enabling UMAP repro tests
- PR #2132: Add SVM C++ benchmarks
- PR #2196: Updates to benchmarks. Moving notebook
- PR #2208: Coordinate Descent, Lasso and ElasticNet CumlArray updates
- PR #2210: Updating KNN tests to evaluate multiple index partitions
- PR #2205: Use timeout to add 2 hour hard limit to dask tests
- PR #2212: Improve DBScan batch count / memory estimation
- PR #2213: Standardized include statements across all cpp source files, updated copyright on all modified files
- PR #2214: Remove utils folder and refactor to common folder
- PR #2220: Final refactoring of all src_prims header files following rules as specified in #1675
- PR #2225: input_to_cuml_array keep order option, test updates and cleanup
- PR #2244: Re-enable slow ARIMA tests as stress tests
- PR #2231: Using OPG structs from `cuml.common` in decomposition algorithms
- PR #2257: Update QN and LogisticRegression to use CumlArray
- PR #2259: Add CumlArray support to Naive Bayes
- PR #2252: Add benchmark for the Gram matrix prims
- PR #2263: Faster serialization for Treelite objects with RF
- PR #2264: Reduce build time for cuML by using make_blobs from libcuml++ interface
- PR #2269: Add docs targets to build.sh and fix python cuml.common docs
- PR #2271: Clarify doc for `_unique` default implementation in OneHotEncoder
- PR #2272: Add docs build.sh script to repository
- PR #2276: Ensure `CumlArray` provided `dtype` conforms
- PR #2281: Rely on cuDF's `Serializable` in `CumlArray`
- PR #2284: Reduce dataset size in SG RF notebook to reduce run time of sklearn
- PR #2285: Increase the threshold for elastic_net test in dask/test_coordinate_descent
- PR #2314: Update FIL default values, documentation and test
- PR #2316: 0.14 release docs additions and fixes
- PR #2320: Add prediction notes to RF docs
- PR #2323: Change verbose levels and parameter name to match Scikit-learn API
- PR #2324: Raise an error if n_bins > number of training samples in RF
- PR #2335: Throw a warning if treelite cannot be imported and `load_from_sklearn` is used

## Bug Fixes
- PR #1939: Fix syntax error in cuml.common.array
- PR #1941: Remove c++ cuda flag that was getting duplicated in CMake
- PR #1971: python: Correctly honor --singlegpu option and CUML_BUILD_PATH env variable
- PR #1969: Update libcumlprims to 0.14
- PR #1973: Add missing mg files for setup.py --singlegpu flag
- PR #1993: Set `umap_transform_reproducibility` tests to xfail
- PR #2004: Refactoring the arguments to `plant()` call
- PR #2017: Fixing memory issue in weak cc prim
- PR #2028: Skipping UMAP knn reproducibility tests until we figure out why its failing in CUDA 10.2
- PR #2024: Fixed cuda-memcheck errors with sample-without-replacement prim
- PR #1540: prims: support for custom math-type used for computation inside adjusted rand index prim
- PR #2077: dask-make blobs arguments to match sklearn
- PR #2059: Make all Scipy imports conditional
- PR #2078: Ignore negative cache indices in get_vecs
- PR #2084: Fixed cuda-memcheck errors with COO unit-tests
- PR #2087: Fixed cuda-memcheck errors with dispersion prim
- PR #2096: Fixed syntax error with nightly build command for memcheck unit-tests
- PR #2115: Fixed contingency matrix prim unit-tests for computing correct golden values
- PR #2107: Fix PCA transform
- PR #2109: input_to_cuml_array __cuda_array_interface__ bugfix
- PR #2117: cuDF __array__ exception small fixes
- PR #2139: CumlArray for adjusted_rand_score
- PR #2140: Returning self in fit model functions
- PR #2144: Remove GPU arch < 60 from CMake build
- PR #2153: Added missing namespaces to some Decision Tree files
- PR #2155: C++: fix doxygen build break
- PR #2161: Replacing depreciated bruteForceKnn
- PR #2162: Use stream in transpose prim
- PR #2165: Fit function test correction
- PR #2166: Fix handling of temp file in RF pickling
- PR #2176: C++: fix for adjusted rand index when input array is all zeros
- PR #2179: Fix clang tools version in libcuml recipe
- PR #2183: Fix RAFT in nightly package
- PR #2191: Fix placement of SVM parameter documentation and add examples
- PR #2212: Fix DBScan results (no propagation of labels through border points)
- PR #2215: Fix the printing of forest object
- PR #2217: Fix opg_utils naming to fix singlegpu build
- PR #2223: Fix bug in ARIMA C++ benchmark
- PR #2224: Temporary fix for CI until new Dask version is released
- PR #2228: Update to use __reduce_ex__ in CumlArray to override cudf.Buffer
- PR #2249: Fix bug in UMAP continuous target metrics
- PR #2258: Fix doxygen build break
- PR #2255: Set random_state for train_test_split function in dask RF
- PR #2275: Fix RF fit memory leak
- PR #2274: Fix parameter name verbose to verbosity in mnmg OneHotEncoder
- PR #2277: Updated cub repo path and branch name
- PR #2282: Fix memory leak in Dask RF concatenation
- PR #2301: Scaling KNN dask tests sample size with n GPUs
- PR #2293: Contiguity fixes for input_to_cuml_array and train_test_split
- PR #2295: Fix convert_to_dtype copy even with same dtype
- PR #2305: Fixed race condition in DBScan
- PR #2354: Fix broken links in README

# cuML 0.13.0 (Date TBD)

## New Features
- PR #1777: Python bindings for entropy
- PR #1742: Mean squared error implementation with cupy
- PR #1817: Confusion matrix implementation with cupy (SNSG and MNMG)
- PR #1766: Mean absolute error implementation with cupy
- PR #1766: Mean squared log error implementation with cupy
- PR #1635: cuML Array shim and configurable output added to cluster methods
- PR #1586: Seasonal ARIMA
- PR #1683: cuml.dask make_regression
- PR #1689: Add framework for cuML Dask serializers
- PR #1709: Add `decision_function()` and `predict_proba()` for LogisticRegression
- PR #1714: Add `print_env.sh` file to gather important environment details
- PR #1750: LinearRegression CumlArray for configurable output
- PR #1814: ROC AUC score implementation with cupy
- PR #1767: Single GPU decomposition models configurable output
- PR #1646: Using FIL to predict in MNMG RF
- PR #1778: Make cuML Handle picklable
- PR #1738: cuml.dask refactor beginning and dask array input option for OLS, Ridge and KMeans
- PR #1874: Add predict_proba function to RF classifier
- PR #1815: Adding KNN parameter to UMAP
- PR #1978: Adding `predict_proba` function to dask RF

## Improvements
- PR #1644: Add `predict_proba()` for FIL binary classifier
- PR #1620: Pickling tests now automatically finds all model classes inheriting from cuml.Base
- PR #1637: Update to newer treelite version with XGBoost 1.0 compatibility
- PR #1632: Fix MBSGD models inheritance, they now inherits from cuml.Base
- PR #1628: Remove submodules from cuML
- PR #1755: Expose the build_treelite function for python
- PR #1649: Add the fil_sparse_format variable option to RF API
- PR #1647: storage_type=AUTO uses SPARSE for large models
- PR #1668: Update the warning statement thrown in RF when the seed is set but n_streams is not 1
- PR #1662: use of direct cusparse calls for coo2csr, instead of depending on nvgraph
- PR #1747: C++: dbscan performance improvements and cleanup
- PR #1697: Making trustworthiness batchable and using proper workspace
- PR #1721: Improving UMAP pytests
- PR #1717: Call `rmm_cupy_allocator` for CuPy allocations
- PR #1718: Import `using_allocator` from `cupy.cuda`
- PR #1723: Update RF Classifier to throw an exception for multi-class pickling
- PR #1726: Decorator to allocate CuPy arrays with RMM
- PR #1719: UMAP random seed reproducibility
- PR #1748: Test serializing `CumlArray` objects
- PR #1776: Refactoring pca/tsvd distributed
- PR #1762: Update CuPy requirement to 7
- PR #1768: C++: Different input and output types for add and subtract prims
- PR #1790: Add support for multiple seeding in k-means++
- PR #1805: Adding new Dask cuda serializers to naive bayes + a trivial perf update
- PR #1812: C++: bench: UMAP benchmark cases added
- PR #1795: Add capability to build CumlArray from bytearray/memoryview objects
- PR #1824: C++: improving the performance of UMAP algo
- PR #1816: Add ARIMA notebook
- PR #1856: Update docs for 0.13
- PR #1827: Add HPO demo Notebook
- PR #1825: `--nvtx` option in `build.sh`
- PR #1847: Update XGBoost version for CI
- PR #1837: Simplify cuML Array construction
- PR #1848: Rely on subclassing for cuML Array serialization
- PR #1866: Minimizing client memory pressure on Naive Bayes
- PR #1788: Removing complexity bottleneck in S-ARIMA
- PR #1873: Remove usage of nvstring and nvcat from LabelEncoder
- PR #1891: Additional improvements to naive bayes tree reduction

## Bug Fixes
- PR #1835 : Fix calling default RF Classification always
- PT #1904: replace cub sort
- PR #1833: Fix depth issue in shallow RF regression estimators
- PR #1770: Warn that KalmanFilter is deprecated
- PR #1775: Allow CumlArray to work with inputs that have no 'strides' in array interface
- PR #1594: Train-test split is now reproducible
- PR #1590: Fix destination directory structure for run-clang-format.py
- PR #1611: Fixing pickling errors for KNN classifier and regressor
- PR #1617: Fixing pickling issues for SVC and SVR
- PR #1634: Fix title in KNN docs
- PR #1627: Adding a check for multi-class data in RF classification
- PR #1654: Skip treelite patch if its already been applied
- PR #1661: Fix nvstring variable name
- PR #1673: Using struct for caching dlsym state in communicator
- PR #1659: TSNE - introduce 'convert_dtype' and refactor class attr 'Y' to 'embedding_'
- PR #1672: Solver 'svd' in Linear and Ridge Regressors when n_cols=1
- PR #1670: Lasso & ElasticNet - cuml Handle added
- PR #1671: Update for accessing cuDF Series pointer
- PR #1652: Support XGBoost 1.0+ models in FIL
- PR #1702: Fix LightGBM-FIL validation test
- PR #1701: test_score kmeans test passing with newer cupy version
- PR #1706: Remove multi-class bug from QuasiNewton
- PR #1699: Limit CuPy to <7.2 temporarily
- PR #1708: Correctly deallocate cuML handles in Cython
- PR #1730: Fixes to KF for test stability (mainly in CUDA 10.2)
- PR #1729: Fixing naive bayes UCX serialization problem in fit()
- PR #1749: bug fix rf classifier/regressor on seg fault in bench
- PR #1751: Updated RF documentation
- PR #1765: Update the checks for using RF GPU predict
- PR #1787: C++: unit-tests to check for RF accuracy. As well as a bug fix to improve RF accuracy
- PR #1793: Updated fil pyx to solve memory leakage issue
- PR #1810: Quickfix - chunkage in dask make_regression
- PR #1842: DistributedDataHandler not properly setting 'multiple'
- PR #1849: Critical fix in ARIMA initial estimate
- PR #1851: Fix for cuDF behavior change for multidimensional arrays
- PR #1852: Remove Thrust warnings
- PR #1868: Turning off IPC caching until it is fixed in UCX-py/UCX
- PR #1876: UMAP exponential decay parameters fix
- PR #1887: Fix hasattr for missing attributes on base models
- PR #1877: Remove resetting index in shuffling in train_test_split
- PR #1893: Updating UCX in comms to match current UCX-py
- PR #1888: Small train_test_split test fix
- PR #1899: Fix dask `extract_partitions()`, remove transformation as instance variable in PCA and TSVD and match sklearn APIs
- PR #1920: Temporarily raising threshold for UMAP reproducibility tests
- PR #1918: Create memleak fixture to skip memleak tests in CI for now
- PR #1926: Update batch matrix test margins
- PR #1925: Fix failing dask tests
- PR #1936: Update DaskRF regression test to xfail
- PR #1932: Isolating cause of make_blobs failure
- PR #1951: Dask Random forest regression CPU predict bug fix
- PR #1948: Adjust BatchedMargin margin and disable tests temporarily
- PR #1950: Fix UMAP test failure



# cuML 0.12.0 (04 Feb 2020)

## New Features
- PR #1483: prims: Fused L2 distance and nearest-neighbor prim
- PR #1494: bench: ml-prims benchmark
- PR #1514: bench: Fused L2 NN prim benchmark
- PR #1411: Cython side of MNMG OLS
- PR #1520: Cython side of MNMG Ridge Regression
- PR #1516: Suppor Vector Regression (epsilon-SVR)

## Improvements
- PR #1638: Update cuml/docs/README.md
- PR #1468: C++: updates to clang format flow to make it more usable among devs
- PR #1473: C++: lazy initialization of "costly" resources inside cumlHandle
- PR #1443: Added a new overloaded GEMM primitive
- PR #1489: Enabling deep trees using Gather tree builder
- PR #1463: Update FAISS submodule to 1.6.1
- PR #1488: Add codeowners
- PR #1432: Row-major (C-style) GPU arrays for benchmarks
- PR #1490: Use dask master instead of conda package for testing
- PR #1375: Naive Bayes & Distributed Naive Bayes
- PR #1377: Add GPU array support for FIL benchmarking
- PR #1493: kmeans: add tiling support for 1-NN computation and use fusedL2-1NN prim for L2 distance metric
- PR #1532: Update CuPy to >= 6.6 and allow 7.0
- PR #1528: Re-enabling KNN using dynamic library loading for UCX in communicator
- PR #1545: Add conda environment version updates to ci script
- PR #1541: Updates for libcudf++ Python refactor
- PR #1555: FIL-SKL, an SKLearn-based benchmark for FIL
- PR #1537: Improve pickling and scoring suppport for many models to support hyperopt
- PR #1551: Change custom kernel to cupy for col/row order transform
- PR #1533: C++: interface header file separation for SVM
- PR #1560: Helper function to allocate all new CuPy arrays with RMM memory management
- PR #1570: Relax nccl in conda recipes to >=2.4 (matching CI)
- PR #1578: Add missing function information to the cuML documenataion
- PR #1584: Add has_scipy utility function for runtime check
- PR #1583: API docs updates for 0.12
- PR #1591: Updated FIL documentation

## Bug Fixes
- PR #1470: Documentation: add make_regression, fix ARIMA section
- PR #1482: Updated the code to remove sklearn from the mbsgd stress test
- PR #1491: Update dev environments for 0.12
- PR #1512: Updating setup_cpu() in SpeedupComparisonRunner
- PR #1498: Add build.sh to code owners
- PR #1505: cmake: added correct dependencies for prims-bench build
- PR #1534: Removed TODO comment in create_ucp_listeners()
- PR #1548: Fixing umap extra unary op in knn graph
- PR #1547: Fixing MNMG kmeans score. Fixing UMAP pickling before fit(). Fixing UMAP test failures.
- PR #1557: Increasing threshold for kmeans score
- PR #1562: Increasing threshold even higher
- PR #1564: Fixed a typo in function cumlMPICommunicator_impl::syncStream
- PR #1569: Remove Scikit-learn exception and depedenncy in SVM
- PR #1575: Add missing dtype parameter in call to strides to order for CuPy 6.6 code path
- PR #1574: Updated the init file to include SVM
- PR #1589: Fixing the default value for RF and updating mnmg predict to accept cudf
- PR #1601: Fixed wrong datatype used in knn voting kernel

# cuML 0.11.0 (11 Dec 2019)

## New Features

- PR #1295: Cython side of MNMG PCA
- PR #1218: prims: histogram prim
- PR #1129: C++: Separate include folder for C++ API distribution
- PR #1282: OPG KNN MNMG Code (disabled for 0.11)
- PR #1242: Initial implementation of FIL sparse forests
- PR #1194: Initial ARIMA time-series modeling support.
- PR #1286: Importing treelite models as FIL sparse forests
- PR #1285: Fea minimum impurity decrease RF param
- PR #1301: Add make_regression to generate regression datasets
- PR #1322: RF pickling using treelite, protobuf and FIL
- PR #1332: Add option to cuml.dask make_blobs to produce dask array
- PR #1307: Add RF regression benchmark
- PR #1327: Update the code to build treelite with protobuf
- PR #1289: Add Python benchmarking support for FIL
- PR #1371: Cython side of MNMG tSVD
- PR #1386: Expose SVC decision function value

## Improvements
- PR #1170: Use git to clone subprojects instead of git submodules
- PR #1239: Updated the treelite version
- PR #1225: setup.py clone dependencies like cmake and correct include paths
- PR #1224: Refactored FIL to prepare for sparse trees
- PR #1249: Include libcuml.so C API in installed targets
- PR #1259: Conda dev environment updates and use libcumlprims current version in CI
- PR #1277: Change dependency order in cmake for better printing at compile time
- PR #1264: Add -s flag to GPU CI pytest for better error printing
- PR #1271: Updated the Ridge regression documentation
- PR #1283: Updated the cuMl docs to include MBSGD and adjusted_rand_score
- PR #1300: Lowercase parameter versions for FIL algorithms
- PR #1312: Update CuPy to version 6.5 and use conda-forge channel
- PR #1336: Import SciKit-Learn models into FIL
- PR #1314: Added options needed for ASVDb output (CUDA ver, etc.), added option
  to select algos
- PR #1335: Options to print available algorithms and datasets
  in the Python benchmark
- PR #1338: Remove BUILD_ABI references in CI scripts
- PR #1340: Updated unit tests to uses larger dataset
- PR #1351: Build treelite temporarily for GPU CI testing of FIL Scikit-learn
  model importing
- PR #1367: --test-split benchmark parameter for train-test split
- PR #1360: Improved tests for importing SciKit-Learn models into FIL
- PR #1368: Add --num-rows benchmark command line argument
- PR #1351: Build treelite temporarily for GPU CI testing of FIL Scikit-learn model importing
- PR #1366: Modify train_test_split to use CuPy and accept device arrays
- PR #1258: Documenting new MPI communicator for multi-node multi-GPU testing
- PR #1345: Removing deprecated should_downcast argument
- PR #1362: device_buffer in UMAP + Sparse prims
- PR #1376: AUTO value for FIL algorithm
- PR #1408: Updated pickle tests to delete the pre-pickled model to prevent pointer leakage
- PR #1357: Run benchmarks multiple times for CI
- PR #1382: ARIMA optimization: move functions to C++ side
- PR #1392: Updated RF code to reduce duplication of the code
- PR #1444: UCX listener running in its own isolated thread
- PR #1445: Improved performance of FIL sparse trees
- PR #1431: Updated API docs
- PR #1441: Remove unused CUDA conda labels
- PR #1439: Match sklearn 0.22 default n_estimators for RF and fix test errors
- PR #1461: Add kneighbors to API docs

## Bug Fixes
- PR #1281: Making rng.h threadsafe
- PR #1212: Fix cmake git cloning always running configure in subprojects
- PR #1261: Fix comms build errors due to cuml++ include folder changes
- PR #1267: Update build.sh for recent change of building comms in main CMakeLists
- PR #1278: Removed incorrect overloaded instance of eigJacobi
- PR #1302: Updates for numba 0.46
- PR #1313: Updated the RF tests to set the seed and n_streams
- PR #1319: Using machineName arg passed in instead of default for ASV reporting
- PR #1326: Fix illegal memory access in make_regression (bounds issue)
- PR #1330: Fix C++ unit test utils for better handling of differences near zero
- PR #1342: Fix to prevent memory leakage in Lasso and ElasticNet
- PR #1337: Fix k-means init from preset cluster centers
- PR #1354: Fix SVM gamma=scale implementation
- PR #1344: Change other solver based methods to create solver object in init
- PR #1373: Fixing a few small bugs in make_blobs and adding asserts to pytests
- PR #1361: Improve SMO error handling
- PR #1384: Lower expectations on batched matrix tests to prevent CI failures
- PR #1380: Fix memory leaks in ARIMA
- PR #1391: Lower expectations on batched matrix tests even more
- PR #1394: Warning added in svd for cuda version 10.1
- PR #1407: Resolved RF predict issues and updated RF docstring
- PR #1401: Patch for lbfgs solver for logistic regression with no l1 penalty
- PR #1416: train_test_split numba and rmm device_array output bugfix
- PR #1419: UMAP pickle tests are using wrong n_neighbors value for trustworthiness
- PR #1438: KNN Classifier to properly return Dataframe with Dataframe input
- PR #1425: Deprecate seed and use random_state similar to Scikit-learn in train_test_split
- PR #1458: Add joblib as an explicit requirement
- PR #1474: Defer knn mnmg to 0.12 nightly builds and disable ucx-py dependency

# cuML 0.10.0 (16 Oct 2019)

## New Features
- PR #1148: C++ benchmark tool for c++/CUDA code inside cuML
- PR #1071: Selective eigen solver of cuSolver
- PR #1073: Updating RF wrappers to use FIL for GPU accelerated prediction
- PR #1104: CUDA 10.1 support
- PR #1113: prims: new batched make-symmetric-matrix primitive
- PR #1112: prims: new batched-gemv primitive
- PR #855: Added benchmark tools
- PR #1149 Add YYMMDD to version tag for nightly conda packages
- PR #892: General Gram matrices prim
- PR #912: Support Vector Machine
- PR #1274: Updated the RF score function to use GPU predict

## Improvements
- PR #961: High Peformance RF; HIST algo
- PR #1028: Dockerfile updates after dir restructure. Conda env yaml to add statsmodels as a dependency
- PR #1047: Consistent OPG interface for kmeans, based on internal libcumlprims update
- PR #763: Add examples to train_test_split documentation
- PR #1093: Unified inference kernels for different FIL algorithms
- PR #1076: Paying off some UMAP / Spectral tech debt.
- PR #1086: Ensure RegressorMixin scorer uses device arrays
- PR #1110: Adding tests to use default values of parameters of the models
- PR #1108: input_to_host_array function in input_utils for input processing to host arrays
- PR #1114: K-means: Exposing useful params, removing unused params, proxying params in Dask
- PR #1138: Implementing ANY_RANK semantics on irecv
- PR #1142: prims: expose separate InType and OutType for unaryOp and binaryOp
- PR #1115: Moving dask_make_blobs to cuml.dask.datasets. Adding conversion to dask.DataFrame
- PR #1136: CUDA 10.1 CI updates
- PR #1135: K-means: add boundary cases for kmeans||, support finer control with convergence
- PR #1163: Some more correctness improvements. Better verbose printing
- PR #1165: Adding except + in all remaining cython
- PR #1186: Using LocalCUDACluster Pytest fixture
- PR #1173: Docs: Barnes Hut TSNE documentation
- PR #1176: Use new RMM API based on Cython
- PR #1219: Adding custom bench_func and verbose logging to cuml.benchmark
- PR #1247: Improved MNMG RF error checking

## Bug Fixes

- PR #1231: RF respect number of cuda streams from cuml handle
- PR #1230: Rf bugfix memleak in regression
- PR #1208: compile dbscan bug
- PR #1016: Use correct libcumlprims version in GPU CI
- PR #1040: Update version of numba in development conda yaml files
- PR #1043: Updates to accomodate cuDF python code reorganization
- PR #1044: Remove nvidia driver installation from ci/cpu/build.sh
- PR #991: Barnes Hut TSNE Memory Issue Fixes
- PR #1075: Pinning Dask version for consistent CI results
- PR #990: Barnes Hut TSNE Memory Issue Fixes
- PR #1066: Using proper set of workers to destroy nccl comms
- PR #1072: Remove pip requirements and setup
- PR #1074: Fix flake8 CI style check
- PR #1087: Accuracy improvement for sqrt/log in RF max_feature
- PR #1088: Change straggling numba python allocations to use RMM
- PR #1106: Pinning Distributed version to match Dask for consistent CI results
- PR #1116: TSNE CUDA 10.1 Bug Fixes
- PR #1132: DBSCAN Batching Bug Fix
- PR #1162: DASK RF random seed bug fix
- PR #1164: Fix check_dtype arg handling for input_to_dev_array
- PR #1171: SVM prediction bug fix
- PR #1177: Update dask and distributed to 2.5
- PR #1204: Fix SVM crash on Turing
- PR #1199: Replaced sprintf() with snprintf() in THROW()
- PR #1205: Update dask-cuda in yml envs
- PR #1211: Fixing Dask k-means transform bug and adding test
- PR #1236: Improve fix for SMO solvers potential crash on Turing
- PR #1251: Disable compiler optimization for CUDA 10.1 for distance prims
- PR #1260: Small bugfix for major conversion in input_utils
- PR #1276: Fix float64 prediction crash in test_random_forest

# cuML 0.9.0 (21 Aug 2019)

## New Features

- PR #894: Convert RF to treelite format
- PR #826: Jones transformation of params for ARIMA models timeSeries ml-prim
- PR #697: Silhouette Score metric ml-prim
- PR #674: KL Divergence metric ml-prim
- PR #787: homogeneity, completeness and v-measure metrics ml-prim
- PR #711: Mutual Information metric ml-prim
- PR #724: Entropy metric ml-prim
- PR #766: Expose score method based on inertia for KMeans
- PR #823: prims: cluster dispersion metric
- PR #816: Added inverse_transform() for LabelEncoder
- PR #789: prims: sampling without replacement
- PR #813: prims: Col major istance prim
- PR #635: Random Forest & Decision Tree Regression (Single-GPU)
- PR #819: Forest Inferencing Library (FIL)
- PR #829: C++: enable nvtx ranges
- PR #835: Holt-Winters algorithm
- PR #837: treelite for decision forest exchange format
- PR #871: Wrapper for FIL
- PR #870: make_blobs python function
- PR #881: wrappers for accuracy_score and adjusted_rand_score functions
- PR #840: Dask RF classification and regression
- PR #870: make_blobs python function
- PR #879: import of treelite models to FIL
- PR #892: General Gram matrices prim
- PR #883: Adding MNMG Kmeans
- PR #930: Dask RF
- PR #882: TSNE - T-Distributed Stochastic Neighbourhood Embedding
- PR #624: Internals API & Graph Based Dimensionality Reductions Callback
- PR #926: Wrapper for FIL
- PR #994: Adding MPI comm impl for testing / benchmarking MNMG CUDA
- PR #960: Enable using libcumlprims for MG algorithms/prims

## Improvements
- PR #822: build: build.sh update to club all make targets together
- PR #807: Added development conda yml files
- PR #840: Require cmake >= 3.14
- PR #832: Stateless Decision Tree and Random Forest API
- PR #857: Small modifications to comms for utilizing IB w/ Dask
- PR #851: Random forest Stateless API wrappers
- PR #865: High Performance RF
- PR #895: Pretty prints arguments!
- PR #920: Add an empty marker kernel for tracing purposes
- PR #915: syncStream added to cumlCommunicator
- PR #922: Random Forest support in FIL
- PR #911: Update headers to credit CannyLabs BH TSNE implementation
- PR #918: Streamline CUDA_REL environment variable
- PR #924: kmeans: updated APIs to be stateless, refactored code for mnmg support
- PR #950: global_bias support in FIL
- PR #773: Significant improvements to input checking of all classes and common input API for Python
- PR #957: Adding docs to RF & KMeans MNMG. Small fixes for release
- PR #965: Making dask-ml a hard dependency
- PR #976: Update api.rst for new 0.9 classes
- PR #973: Use cudaDeviceGetAttribute instead of relying on cudaDeviceProp object being passed
- PR #978: Update README for 0.9
- PR #1009: Fix references to notebooks-contrib
- PR #1015: Ability to control the number of internal streams in cumlHandle_impl via cumlHandle
- PR #1175: Add more modules to docs ToC

## Bug Fixes

- PR #923: Fix misshapen level/trend/season HoltWinters output
- PR #831: Update conda package dependencies to cudf 0.9
- PR #772: Add missing cython headers to SGD and CD
- PR #849: PCA no attribute trans_input_ transform bug fix
- PR #869: Removing incorrect information from KNN Docs
- PR #885: libclang installation fix for GPUCI
- PR #896: Fix typo in comms build instructions
- PR #921: Fix build scripts using incorrect cudf version
- PR #928: TSNE Stability Adjustments
- PR #934: Cache cudaDeviceProp in cumlHandle for perf reasons
- PR #932: Change default param value for RF classifier
- PR #949: Fix dtype conversion tests for unsupported cudf dtypes
- PR #908: Fix local build generated file ownerships
- PR #983: Change RF max_depth default to 16
- PR #987: Change default values for knn
- PR #988: Switch to exact tsne
- PR #991: Cleanup python code in cuml.dask.cluster
- PR #996: ucx_initialized being properly set in CommsContext
- PR #1007: Throws a well defined error when mutigpu is not enabled
- PR #1018: Hint location of nccl in build.sh for CI
- PR #1022: Using random_state to make K-Means MNMG tests deterministic
- PR #1034: Fix typos and formatting issues in RF docs
- PR #1052: Fix the rows_sample dtype to float

# cuML 0.8.0 (27 June 2019)

## New Features

- PR #652: Adjusted Rand Index metric ml-prim
- PR #679: Class label manipulation ml-prim
- PR #636: Rand Index metric ml-prim
- PR #515: Added Random Projection feature
- PR #504: Contingency matrix ml-prim
- PR #644: Add train_test_split utility for cuDF dataframes
- PR #612: Allow Cuda Array Interface, Numba inputs and input code refactor
- PR #641: C: Separate C-wrapper library build to generate libcuml.so
- PR #631: Add nvcategory based ordinal label encoder
- PR #681: Add MBSGDClassifier and MBSGDRegressor classes around SGD
- PR #705: Quasi Newton solver and LogisticRegression Python classes
- PR #670: Add test skipping functionality to build.sh
- PR #678: Random Forest Python class
- PR #684: prims: make_blobs primitive
- PR #673: prims: reduce cols by key primitive
- PR #812: Add cuML Communications API & consolidate Dask cuML

## Improvements

- PR #597: C++ cuML and ml-prims folder refactor
- PR #590: QN Recover from numeric errors
- PR #482: Introduce cumlHandle for pca and tsvd
- PR #573: Remove use of unnecessary cuDF column and series copies
- PR #601: Cython PEP8 cleanup and CI integration
- PR #596: Introduce cumlHandle for ols and ridge
- PR #579: Introduce cumlHandle for cd and sgd, and propagate C++ errors in cython level for cd and sgd
- PR #604: Adding cumlHandle to kNN, spectral methods, and UMAP
- PR #616: Enable clang-format for enforcing coding style
- PR #618: CI: Enable copyright header checks
- PR #622: Updated to use 0.8 dependencies
- PR #626: Added build.sh script, updated CI scripts and documentation
- PR #633: build: Auto-detection of GPU_ARCHS during cmake
- PR #650: Moving brute force kNN to prims. Creating stateless kNN API.
- PR #662: C++: Bulk clang-format updates
- PR #671: Added pickle pytests and correct pickling of Base class
- PR #675: atomicMin/Max(float, double) with integer atomics and bit flipping
- PR #677: build: 'deep-clean' to build.sh to clean faiss build as well
- PR #683: Use stateless c++ API in KNN so that it can be pickled properly
- PR #686: Use stateless c++ API in UMAP so that it can be pickled properly
- PR #695: prims: Refactor pairwise distance
- PR #707: Added stress test and updated documentation for RF
- PR #701: Added emacs temporary file patterns to .gitignore
- PR #606: C++: Added tests for host_buffer and improved device_buffer and host_buffer implementation
- PR #726: Updated RF docs and stress test
- PR #730: Update README and RF docs for 0.8
- PR #744: Random projections generating binomial on device. Fixing tests.
- PR #741: Update API docs for 0.8
- PR #754: Pickling of UMAP/KNN
- PR #753: Made PCA and TSVD picklable
- PR #746: LogisticRegression and QN API docstrings
- PR #820: Updating DEVELOPER GUIDE threading guidelines

## Bug Fixes
- PR #584: Added missing virtual destructor to deviceAllocator and hostAllocator
- PR #620: C++: Removed old unit-test files in ml-prims
- PR #627: C++: Fixed dbscan crash issue filed in 613
- PR #640: Remove setuptools from conda run dependency
- PR #646: Update link in contributing.md
- PR #649: Bug fix to LinAlg::reduce_rows_by_key prim filed in issue #648
- PR #666: fixes to gitutils.py to resolve both string decode and handling of uncommitted files
- PR #676: Fix template parameters in `bernoulli()` implementation.
- PR #685: Make CuPy optional to avoid nccl conda package conflicts
- PR #687: prims: updated tolerance for reduce_cols_by_key unit-tests
- PR #689: Removing extra prints from NearestNeighbors cython
- PR #718: Bug fix for DBSCAN and increasing batch size of sgd
- PR #719: Adding additional checks for dtype of the data
- PR #736: Bug fix for RF wrapper and .cu print function
- PR #547: Fixed issue if C++ compiler is specified via CXX during configure.
- PR #759: Configure Sphinx to render params correctly
- PR #762: Apply threshold to remove flakiness of UMAP tests.
- PR #768: Fixing memory bug from stateless refactor
- PR #782: Nearest neighbors checking properly whether memory should be freed
- PR #783: UMAP was using wrong size for knn computation
- PR #776: Hotfix for self.variables in RF
- PR #777: Fix numpy input bug
- PR #784: Fix jit of shuffle_idx python function
- PR #790: Fix rows_sample input type for RF
- PR #793: Fix for dtype conversion utility for numba arrays without cupy installed
- PR #806: Add a seed for sklearn model in RF test file
- PR #843: Rf quantile fix

# cuML 0.7.0 (10 May 2019)

## New Features

- PR #405: Quasi-Newton GLM Solvers
- PR #277: Add row- and column-wise weighted mean primitive
- PR #424: Add a grid-sync struct for inter-block synchronization
- PR #430: Add R-Squared Score to ml primitives
- PR #463: Add matrix gather to ml primitives
- PR #435: Expose cumlhandle in cython + developer guide
- PR #455: Remove default-stream arguement across ml-prims and cuML
- PR #375: cuml cpp shared library renamed to libcuml++.so
- PR #460: Random Forest & Decision Trees (Single-GPU, Classification)
- PR #491: Add doxygen build target for ml-prims
- PR #505: Add R-Squared Score to python interface
- PR #507: Add coordinate descent for lasso and elastic-net
- PR #511: Add a minmax ml-prim
- PR #516: Added Trustworthiness score feature
- PR #520: Add local build script to mimic gpuCI
- PR #503: Add column-wise matrix sort primitive
- PR #525: Add docs build script to cuML
- PR #528: Remove current KMeans and replace it with a new single GPU implementation built using ML primitives

## Improvements

- PR #481: Refactoring Quasi-Newton to use cumlHandle
- PR #467: Added validity check on cumlHandle_t
- PR #461: Rewrote permute and added column major version
- PR #440: README updates
- PR #295: Improve build-time and the interface e.g., enable bool-OutType, for distance()
- PR #390: Update docs version
- PR #272: Add stream parameters to cublas and cusolver wrapper functions
- PR #447: Added building and running mlprims tests to CI
- PR #445: Lower dbscan memory usage by computing adjacency matrix directly
- PR #431: Add support for fancy iterator input types to LinAlg::reduce_rows_by_key
- PR #394: Introducing cumlHandle API to dbscan and add example
- PR #500: Added CI check for black listed CUDA Runtime API calls
- PR #475: exposing cumlHandle for dbscan from python-side
- PR #395: Edited the CONTRIBUTING.md file
- PR #407: Test files to run stress, correctness and unit tests for cuml algos
- PR #512: generic copy method for copying buffers between device/host
- PR #533: Add cudatoolkit conda dependency
- PR #524: Use cmake find blas and find lapack to pass configure options to faiss
- PR #527: Added notes on UMAP differences from reference implementation
- PR #540: Use latest release version in update-version CI script
- PR #552: Re-enable assert in kmeans tests with xfail as needed
- PR #581: Add shared memory fast col major to row major function back with bound checks
- PR #592: More efficient matrix copy/reverse methods
- PR #721: Added pickle tests for DBSCAN and Random Projections

## Bug Fixes

- PR #334: Fixed segfault in `ML::cumlHandle_impl::destroyResources`
- PR #349: Developer guide clarifications for cumlHandle and cumlHandle_impl
- PR #398: Fix CI scripts to allow nightlies to be uploaded
- PR #399: Skip PCA tests to allow CI to run with driver 418
- PR #422: Issue in the PCA tests was solved and CI can run with driver 418
- PR #409: Add entry to gitmodules to ignore build artifacts
- PR #412: Fix for svdQR function in ml-prims
- PR #438: Code that depended on FAISS was building everytime.
- PR #358: Fixed an issue when switching streams on MLCommon::device_buffer and MLCommon::host_buffer
- PR #434: Fixing bug in CSR tests
- PR #443: Remove defaults channel from ci scripts
- PR #384: 64b index arithmetic updates to the kernels inside ml-prims
- PR #459: Fix for runtime library path of pip package
- PR #464: Fix for C++11 destructor warning in qn
- PR #466: Add support for column-major in LinAlg::*Norm methods
- PR #465: Fixing deadlock issue in GridSync due to consecutive sync calls
- PR #468: Fix dbscan example build failure
- PR #470: Fix resource leakage in Kalman filter python wrapper
- PR #473: Fix gather ml-prim test for change in rng uniform API
- PR #477: Fixes default stream initialization in cumlHandle
- PR #480: Replaced qn_fit() declaration with #include of file containing definition to fix linker error
- PR #495: Update cuDF and RMM versions in GPU ci test scripts
- PR #499: DEVELOPER_GUIDE.md: fixed links and clarified ML::detail::streamSyncer example
- PR #506: Re enable ml-prim tests in CI
- PR #508: Fix for an error with default argument in LinAlg::meanSquaredError
- PR #519: README.md Updates and adding BUILD.md back
- PR #526: Fix the issue of wrong results when fit and transform of PCA are called separately
- PR #531: Fixing missing arguments in updateDevice() for RF
- PR #543: Exposing dbscan batch size through cython API and fixing broken batching
- PR #551: Made use of ZLIB_LIBRARIES consistent between ml_test and ml_mg_test
- PR #557: Modified CI script to run cuML tests before building mlprims and removed lapack flag
- PR #578: Updated Readme.md to add lasso and elastic-net
- PR #580: Fixing cython garbage collection bug in KNN
- PR #577: Use find libz in prims cmake
- PR #594: fixed cuda-memcheck mean_center test failures


# cuML 0.6.1 (09 Apr 2019)

## Bug Fixes

- PR #462 Runtime library path fix for cuML pip package


# cuML 0.6.0 (22 Mar 2019)

## New Features

- PR #249: Single GPU Stochastic Gradient Descent for linear regression, logistic regression, and linear svm with L1, L2, and elastic-net penalties.
- PR #247: Added "proper" CUDA API to cuML
- PR #235: NearestNeighbors MG Support
- PR #261: UMAP Algorithm
- PR #290: NearestNeighbors numpy MG Support
- PR #303: Reusable spectral embedding / clustering
- PR #325: Initial support for single process multi-GPU OLS and tSVD
- PR #271: Initial support for hyperparameter optimization with dask for many models

## Improvements

- PR #144: Dockerfile update and docs for LinearRegression and Kalman Filter.
- PR #168: Add /ci/gpu/build.sh file to cuML
- PR #167: Integrating full-n-final ml-prims repo inside cuml
- PR #198: (ml-prims) Removal of *MG calls + fixed a bug in permute method
- PR #194: Added new ml-prims for supporting LASSO regression.
- PR #114: Building faiss C++ api into libcuml
- PR #64: Using FAISS C++ API in cuML and exposing bindings through cython
- PR #208: Issue ml-common-3: Math.h: swap thrust::for_each with binaryOp,unaryOp
- PR #224: Improve doc strings for readable rendering with readthedocs
- PR #209: Simplify README.md, move build instructions to BUILD.md
- PR #218: Fix RNG to use given seed and adjust RNG test tolerances.
- PR #225: Support for generating random integers
- PR #215: Refactored LinAlg::norm to Stats::rowNorm and added Stats::colNorm
- PR #234: Support for custom output type and passing index value to main_op in *Reduction kernels
- PR #230: Refactored the cuda_utils header
- PR #236: Refactored cuml python package structure to be more sklearn like
- PR #232: Added reduce_rows_by_key
- PR #246: Support for 2 vectors in the matrix vector operator
- PR #244: Fix for single GPU OLS and Ridge to support one column training data
- PR #271: Added get_params and set_params functions for linear and ridge regression
- PR #253: Fix for issue #250-reduce_rows_by_key failed memcheck for small nkeys
- PR #269: LinearRegression, Ridge Python docs update and cleaning
- PR #322: set_params updated
- PR #237: Update build instructions
- PR #275: Kmeans use of faster gpu_matrix
- PR #288: Add n_neighbors to NearestNeighbors constructor
- PR #302: Added FutureWarning for deprecation of current kmeans algorithm
- PR #312: Last minute cleanup before release
- PR #315: Documentation updating and enhancements
- PR #330: Added ignored argument to pca.fit_transform to map to sklearn's implemenation
- PR #342: Change default ABI to ON
- PR #572: Pulling DBSCAN components into reusable primitives


## Bug Fixes

- PR #193: Fix AttributeError in PCA and TSVD
- PR #211: Fixing inconsistent use of proper batch size calculation in DBSCAN
- PR #202: Adding back ability for users to define their own BLAS
- PR #201: Pass CMAKE CUDA path to faiss/configure script
- PR #200 Avoid using numpy via cimport in KNN
- PR #228: Bug fix: LinAlg::unaryOp with 0-length input
- PR #279: Removing faiss-gpu references in README
- PR #321: Fix release script typo
- PR #327: Update conda requirements for version 0.6 requirements
- PR #352: Correctly calculating numpy chunk sizing for kNN
- PR #345: Run python import as part of package build to trigger compilation
- PR #347: Lowering memory usage of kNN.
- PR #355: Fixing issues with very large numpy inputs to SPMG OLS and tSVD.
- PR #357: Removing FAISS requirement from README
- PR #362: Fix for matVecOp crashing on large input sizes
- PR #366: Index arithmetic issue fix with TxN_t class
- PR #376: Disabled kmeans tests since they are currently too sensitive (see #71)
- PR #380: Allow arbitrary data size on ingress for numba_utils.row_matrix
- PR #385: Fix for long import cuml time in containers and fix for setup_pip
- PR #630: Fixing a missing kneighbors in nearest neighbors python proxy

# cuML 0.5.1 (05 Feb 2019)

## Bug Fixes

- PR #189 Avoid using numpy via cimport to prevent ABI issues in Cython compilation


# cuML 0.5.0 (28 Jan 2019)

## New Features

- PR #66: OLS Linear Regression
- PR #44: Distance calculation ML primitives
- PR #69: Ridge (L2 Regularized) Linear Regression
- PR #103: Linear Kalman Filter
- PR #117: Pip install support
- PR #64: Device to device support from cuML device pointers into FAISS

## Improvements

- PR #56: Make OpenMP optional for building
- PR #67: Github issue templates
- PR #44: Refactored DBSCAN to use ML primitives
- PR #91: Pytest cleanup and sklearn toyset datasets based pytests for kmeans and dbscan
- PR #75: C++ example to use kmeans
- PR #117: Use cmake extension to find any zlib installed in system
- PR #94: Add cmake flag to set ABI compatibility
- PR #139: Move thirdparty submodules to root and add symlinks to new locations
- PR #151: Replace TravisCI testing and conda pkg builds with gpuCI
- PR #164: Add numba kernel for faster column to row major transform
- PR #114: Adding FAISS to cuml build

## Bug Fixes

- PR #48: CUDA 10 compilation warnings fix
- PR #51: Fixes to Dockerfile and docs for new build system
- PR #72: Fixes for GCC 7
- PR #96: Fix for kmeans stack overflow with high number of clusters
- PR #105: Fix for AttributeError in kmeans fit method
- PR #113: Removed old  glm python/cython files
- PR #118: Fix for AttributeError in kmeans predict method
- PR #125: Remove randomized solver option from PCA python bindings


# cuML 0.4.0 (05 Dec 2018)

## New Features

## Improvements

- PR #42: New build system: separation of libcuml.so and cuml python package
- PR #43: Added changelog.md

## Bug Fixes


# cuML 0.3.0 (30 Nov 2018)

## New Features

- PR #33: Added ability to call cuML algorithms using numpy arrays

## Improvements

- PR #24: Fix references of python package from cuML to cuml and start using versioneer for better versioning
- PR #40: Added support for refactored cuDF 0.3.0, updated Conda files
- PR #33: Major python test cleaning, all tests pass with cuDF 0.2.0 and 0.3.0. Preparation for new build system
- PR #34: Updated batch count calculation logic in DBSCAN
- PR #35: Beginning of DBSCAN refactor to use cuML mlprims and general improvements

## Bug Fixes

- PR #30: Fixed batch size bug in DBSCAN that caused crash. Also fixed various locations for potential integer overflows
- PR #28: Fix readthedocs build documentation
- PR #29: Fix pytests for cuml name change from cuML
- PR #33: Fixed memory bug that would cause segmentation faults due to numba releasing memory before it was used. Also fixed row major/column major bugs for different algorithms
- PR #36: Fix kmeans gtest to use device data
- PR #38: cuda\_free bug removed that caused google tests to sometimes pass and sometimes fail randomly
- PR #39: Updated cmake to correctly link with CUDA libraries, add CUDA runtime linking and include source files in compile target

# cuML 0.2.0 (02 Nov 2018)

## New Features

- PR #11: Kmeans algorithm added
- PR #7: FAISS KNN wrapper added
- PR #21: Added Conda install support

## Improvements

- PR #15: Added compatibility with cuDF (from prior pyGDF)
- PR #13: Added FAISS to Dockerfile
- PR #21: Added TravisCI build system for CI and Conda builds

## Bug Fixes

- PR #4: Fixed explained variance bug in TSVD
- PR #5: Notebook bug fixes and updated results


# cuML 0.1.0

Initial release including PCA, TSVD, DBSCAN, ml-prims and cython wrappers<|MERGE_RESOLUTION|>--- conflicted
+++ resolved
@@ -21,11 +21,8 @@
 - PR #2363: Update threshold and make other changes for stress tests
 - PR #2371: Updating MBSGD tests to use larger batches
 - PR #2380: Pinning libcumlprims version to ease future updates
-<<<<<<< HEAD
 - PR #2405: Remove references to deprecated RMM headers.
-=======
 - PR #2340: Import ARIMA in the root init file and fix the `test_fit_function` test
->>>>>>> 3060d05f
 - PR #2408: Install meta packages for dependencies
 - PR #2417: Move doc customization scripts to Jenkins
 - PR #2411: Refactor Mixin classes and use in classifier/regressor estimators
