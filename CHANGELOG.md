<<<<<<< HEAD
# cuML 0.15.0 (Date TBD)

## New Features

## Improvements
- PR #2336: Eliminate `rmm.device_array` usage
- PR #2262: Using fully shared PartDescriptor in MNMG decomposiition, linear models, and solvers
- PR #2308: Using fixture for Dask client to eliminate possiblity of not closing
- PR #2310: Pinning ucx-py to 0.14 to make 0.15 CI pass
- PR #1945: enable clang tidy
- PR #2345: make C++ logger level definition to be the same as python layer
- PR #2329: Add short commit hash to conda package name

## Bug Fixes

# cuML 0.14.0 (Date TBD)
=======
# cuML 0.14.0 (03 Jun 2020)
>>>>>>> e6f195a8

## New Features
- PR #1994: Support for distributed OneHotEncoder
- PR #1892: One hot encoder implementation with cupy
- PR #1655: Adds python bindings for homogeneity score
- PR #1704: Adds python bindings for completeness score
- PR #1687: Adds python bindings for mutual info score
- PR #1980: prim: added a new write-only unary op prim
- PR #1867: C++: add logging interface support in cuML based spdlog
- PR #1902: Multi class inference in FIL C++ and importing multi-class forests from treelite
- PR #1906: UMAP MNMG
- PR #2067: python: wrap logging interface in cython
- PR #2083: Added dtype, order, and use_full_low_rank to MNMG `make_regression`
- PR #2074: SG and MNMG `make_classification`
- PR #2127: Added order to SG `make_blobs`, and switch from C++ to cupy based implementation
- PR #2057: Weighted k-means
- PR #2256: Add a `make_arima` generator
- PR #2245: ElasticNet, Lasso and Coordinate Descent MNMG
- PR #2242: Pandas input support with output as NumPy arrays by default
- PR #1728: Added notebook testing to gpuCI gpu build

## Improvements
- PR #1931: C++: enabled doxygen docs for all of the C++ codebase
- PR #1944: Support for dask_cudf.core.Series in _extract_partitions
- PR #1947: Cleaning up cmake
- PR #1927: Use Cython's `new_build_ext` (if available)
- PR #1946: Removed zlib dependency from cmake
- PR #1988: C++: cpp bench refactor
- PR #1873: Remove usage of nvstring and nvcat from LabelEncoder
- PR #1968: Update SVC SVR with cuML Array
- PR #1972: updates to our flow to use conda-forge's clang and clang-tools packages
- PR #1974: Reduce ARIMA testing time
- PR #1984: Enable Ninja build
- PR #1985: C++ UMAP parametrizable tests
- PR #2005: Adding missing algorithms to cuml benchmarks and notebook
- PR #2016: Add capability to setup.py and build.sh to fully clean all cython build files and artifacts
- PR #2044: A cuda-memcheck helper wrapper for devs
- PR #2018: Using `cuml.dask.part_utils.extract_partitions` and removing similar, duplicated code
- PR #2019: Enable doxygen build in our nightly doc build CI script
- PR #1996: Cythonize in parallel
- PR #2032: Reduce number of tests for MBSGD to improve CI running time
- PR #2031: Encapsulating UCX-py interactions in singleton
- PR #2029: Add C++ ARIMA log-likelihood benchmark
- PR #2085: Convert TSNE to use CumlArray
- PR #2051: Reduce the time required to run dask pca and dask tsvd tests
- PR #1981: Using CumlArray in kNN and DistributedDataHandler in dask kNN
- PR #2053: Introduce verbosity level in C++ layer instead of boolean `verbose` flag
- PR #2047: Make internal streams non-blocking w.r.t. NULL stream
- PR #2048: Random forest testing speedup
- PR #2058: Use CumlArray in Random Projection
- PR #2068: Updating knn class probabilities to use make_monotonic instead of binary search
- PR #2062: Adding random state to UMAP mnmg tests
- PR #2064: Speed-up K-Means test
- PR #2015: Renaming .h to .cuh in solver, dbscan and svm
- PR #2080: Improved import of sparse FIL forests from treelite
- PR #2090: Upgrade C++ build to C++14 standard
- PR #2089: CI: enabled cuda-memcheck on ml-prims unit-tests during nightly build
- PR #2128: Update Dask RF code to reduce the time required for GPU predict to run
- PR #2125: Build infrastructure to use RAFT
- PR #2131: Update Dask RF fit to use DistributedDataHandler
- PR #2055: Update the metrics notebook to use important cuML models
- PR #2095: Improved import of src_prims/utils.h, making it less ambiguous
- PR #2118: Updating SGD & mini-batch estimators to use CumlArray
- PR #2120: Speeding up dask RandomForest tests
- PR #1883: Use CumlArray in ARIMA
- PR #877: Adding definition of done criteria to wiki
- PR #2135: A few optimizations to UMAP fuzzy simplicial set
- PR #1914: Change the meaning of ARIMA's intercept to match the literature
- PR #2098: Renaming .h to .cuh in decision_tree, glm, pca
- PR #2150: Remove deprecated RMM calls in RMM allocator adapter
- PR #2146: Remove deprecated kalman filter
- PR #2151: Add pytest duration and pytest timeout
- PR #2156: Add Docker 19 support to local gpuci build
- PR #2178: Reduce duplicated code in RF
- PR #2124: Expand tutorial docs and sample notebook
- PR #2175: Allow CPU-only and dataset params for benchmark sweeps
- PR #2186: Refactor cython code to build OPG structs in common utils file
- PR #2180: Add fully single GPU singlegpu python build
- PR #2187: CMake improvements to manage conda environment dependencies
- PR #2185: Add has_sklearn function and use it in datasets/classification.
- PR #2193: Order-independent local shuffle in `cuml.dask.make_regression`
- PR #2204: Update python layer to use the logger interface
- PR #2184: Refoctor headers for holtwinters, rproj, tsvd, tsne, umap
- PR #2199: Remove unncessary notebooks
- PR #2195: Separating fit and transform calls in SG, MNMG PCA to save transform array memory consumption
- PR #2201: Re-enabling UMAP repro tests
- PR #2132: Add SVM C++ benchmarks
- PR #2196: Updates to benchmarks. Moving notebook
- PR #2208: Coordinate Descent, Lasso and ElasticNet CumlArray updates
- PR #2210: Updating KNN tests to evaluate multiple index partitions
- PR #2205: Use timeout to add 2 hour hard limit to dask tests
- PR #2212: Improve DBScan batch count / memory estimation
- PR #2213: Standardized include statements across all cpp source files, updated copyright on all modified files
- PR #2214: Remove utils folder and refactor to common folder
- PR #2220: Final refactoring of all src_prims header files following rules as specified in #1675
- PR #2225: input_to_cuml_array keep order option, test updates and cleanup
- PR #2244: Re-enable slow ARIMA tests as stress tests
- PR #2231: Using OPG structs from `cuml.common` in decomposition algorithms
- PR #2257: Update QN and LogisticRegression to use CumlArray
- PR #2259: Add CumlArray support to Naive Bayes
- PR #2252: Add benchmark for the Gram matrix prims
- PR #2264: Reduce build time for cuML by using make_blobs from libcuml++ interface
- PR #2269: Add docs targets to build.sh and fix python cuml.common docs
- PR #2271: Clarify doc for `_unique` default implementation in OneHotEncoder
- PR #2272: Add docs build.sh script to repository
- PR #2276: Ensure `CumlArray` provided `dtype` conforms
- PR #2281: Rely on cuDF's `Serializable` in `CumlArray`
- PR #2284: Reduce dataset size in SG RF notebook to reduce run time of sklearn
- PR #2285: Increase the threshold for elastic_net test in dask/test_coordinate_descent
- PR #2314: Update FIL default values, documentation and test
- PR #2316: 0.14 release docs additions and fixes
- PR #2320: Add prediction notes to RF docs
- PR #2323: Change verbose levels and parameter name to match Scikit-learn API
- PR #2324: Raise an error if n_bins > number of training samples in RF
- PR #2335: Throw a warning if treelite cannot be imported and `load_from_sklearn` is used

## Bug Fixes
- PR #1939: Fix syntax error in cuml.common.array
- PR #1941: Remove c++ cuda flag that was getting duplicated in CMake
- PR #1971: python: Correctly honor --singlegpu option and CUML_BUILD_PATH env variable
- PR #1969: Update libcumlprims to 0.14
- PR #1973: Add missing mg files for setup.py --singlegpu flag
- PR #1993: Set `umap_transform_reproducibility` tests to xfail
- PR #2004: Refactoring the arguments to `plant()` call
- PR #2017: Fixing memory issue in weak cc prim
- PR #2028: Skipping UMAP knn reproducibility tests until we figure out why its failing in CUDA 10.2
- PR #2024: Fixed cuda-memcheck errors with sample-without-replacement prim
- PR #1540: prims: support for custom math-type used for computation inside adjusted rand index prim
- PR #2077: dask-make blobs arguments to match sklearn
- PR #2059: Make all Scipy imports conditional
- PR #2078: Ignore negative cache indices in get_vecs
- PR #2084: Fixed cuda-memcheck errors with COO unit-tests
- PR #2087: Fixed cuda-memcheck errors with dispersion prim
- PR #2096: Fixed syntax error with nightly build command for memcheck unit-tests
- PR #2115: Fixed contingency matrix prim unit-tests for computing correct golden values
- PR #2107: Fix PCA transform
- PR #2109: input_to_cuml_array __cuda_array_interface__ bugfix
- PR #2117: cuDF __array__ exception small fixes
- PR #2139: CumlArray for adjusted_rand_score
- PR #2140: Returning self in fit model functions
- PR #2144: Remove GPU arch < 60 from CMake build
- PR #2153: Added missing namespaces to some Decision Tree files
- PR #2155: C++: fix doxygen build break
- PR #2161: Replacing depreciated bruteForceKnn
- PR #2162: Use stream in transpose prim
- PR #2165: Fit function test correction
- PR #2166: Fix handling of temp file in RF pickling
- PR #2176: C++: fix for adjusted rand index when input array is all zeros
- PR #2179: Fix clang tools version in libcuml recipe
- PR #2183: Fix RAFT in nightly package
- PR #2191: Fix placement of SVM parameter documentation and add examples
- PR #2212: Fix DBScan results (no propagation of labels through border points)
- PR #2215: Fix the printing of forest object
- PR #2217: Fix opg_utils naming to fix singlegpu build
- PR #2223: Fix bug in ARIMA C++ benchmark
- PR #2224: Temporary fix for CI until new Dask version is released
- PR #2228: Update to use __reduce_ex__ in CumlArray to override cudf.Buffer
- PR #2249: Fix bug in UMAP continuous target metrics
- PR #2258: Fix doxygen build break
- PR #2255: Set random_state for train_test_split function in dask RF
- PR #2275: Fix RF fit memory leak
- PR #2274: Fix parameter name verbose to verbosity in mnmg OneHotEncoder
- PR #2277: Updated cub repo path and branch name
- PR #2282: Fix memory leak in Dask RF concatenation
- PR #2301: Scaling KNN dask tests sample size with n GPUs
- PR #2293: Contiguity fixes for input_to_cuml_array and train_test_split
- PR #2295: Fix convert_to_dtype copy even with same dtype
- PR #2305: Fixed race condition in DBScan
- PR #2354: Fix broken links in README

# cuML 0.13.0 (Date TBD)

## New Features
- PR #1777: Python bindings for entropy
- PR #1742: Mean squared error implementation with cupy
- PR #1817: Confusion matrix implementation with cupy (SNSG and MNMG)
- PR #1766: Mean absolute error implementation with cupy
- PR #1766: Mean squared log error implementation with cupy
- PR #1635: cuML Array shim and configurable output added to cluster methods
- PR #1586: Seasonal ARIMA
- PR #1683: cuml.dask make_regression
- PR #1689: Add framework for cuML Dask serializers
- PR #1709: Add `decision_function()` and `predict_proba()` for LogisticRegression
- PR #1714: Add `print_env.sh` file to gather important environment details
- PR #1750: LinearRegression CumlArray for configurable output
- PR #1814: ROC AUC score implementation with cupy
- PR #1767: Single GPU decomposition models configurable output
- PR #1646: Using FIL to predict in MNMG RF
- PR #1778: Make cuML Handle picklable
- PR #1738: cuml.dask refactor beginning and dask array input option for OLS, Ridge and KMeans
- PR #1874: Add predict_proba function to RF classifier
- PR #1815: Adding KNN parameter to UMAP
- PR #1978: Adding `predict_proba` function to dask RF

## Improvements
- PR #1644: Add `predict_proba()` for FIL binary classifier
- PR #1620: Pickling tests now automatically finds all model classes inheriting from cuml.Base
- PR #1637: Update to newer treelite version with XGBoost 1.0 compatibility
- PR #1632: Fix MBSGD models inheritance, they now inherits from cuml.Base
- PR #1628: Remove submodules from cuML
- PR #1755: Expose the build_treelite function for python
- PR #1649: Add the fil_sparse_format variable option to RF API
- PR #1647: storage_type=AUTO uses SPARSE for large models
- PR #1668: Update the warning statement thrown in RF when the seed is set but n_streams is not 1
- PR #1662: use of direct cusparse calls for coo2csr, instead of depending on nvgraph
- PR #1747: C++: dbscan performance improvements and cleanup
- PR #1697: Making trustworthiness batchable and using proper workspace
- PR #1721: Improving UMAP pytests
- PR #1717: Call `rmm_cupy_allocator` for CuPy allocations
- PR #1718: Import `using_allocator` from `cupy.cuda`
- PR #1723: Update RF Classifier to throw an exception for multi-class pickling
- PR #1726: Decorator to allocate CuPy arrays with RMM
- PR #1719: UMAP random seed reproducibility
- PR #1748: Test serializing `CumlArray` objects
- PR #1776: Refactoring pca/tsvd distributed
- PR #1762: Update CuPy requirement to 7
- PR #1768: C++: Different input and output types for add and subtract prims
- PR #1790: Add support for multiple seeding in k-means++
- PR #1805: Adding new Dask cuda serializers to naive bayes + a trivial perf update
- PR #1812: C++: bench: UMAP benchmark cases added
- PR #1795: Add capability to build CumlArray from bytearray/memoryview objects
- PR #1824: C++: improving the performance of UMAP algo
- PR #1816: Add ARIMA notebook
- PR #1856: Update docs for 0.13
- PR #1827: Add HPO demo Notebook
- PR #1825: `--nvtx` option in `build.sh`
- PR #1847: Update XGBoost version for CI
- PR #1837: Simplify cuML Array construction
- PR #1848: Rely on subclassing for cuML Array serialization
- PR #1866: Minimizing client memory pressure on Naive Bayes
- PR #1788: Removing complexity bottleneck in S-ARIMA
- PR #1873: Remove usage of nvstring and nvcat from LabelEncoder
- PR #1891: Additional improvements to naive bayes tree reduction

## Bug Fixes
- PR #1835 : Fix calling default RF Classification always
- PT #1904: replace cub sort
- PR #1833: Fix depth issue in shallow RF regression estimators
- PR #1770: Warn that KalmanFilter is deprecated
- PR #1775: Allow CumlArray to work with inputs that have no 'strides' in array interface
- PR #1594: Train-test split is now reproducible
- PR #1590: Fix destination directory structure for run-clang-format.py
- PR #1611: Fixing pickling errors for KNN classifier and regressor
- PR #1617: Fixing pickling issues for SVC and SVR
- PR #1634: Fix title in KNN docs
- PR #1627: Adding a check for multi-class data in RF classification
- PR #1654: Skip treelite patch if its already been applied
- PR #1661: Fix nvstring variable name
- PR #1673: Using struct for caching dlsym state in communicator
- PR #1659: TSNE - introduce 'convert_dtype' and refactor class attr 'Y' to 'embedding_'
- PR #1672: Solver 'svd' in Linear and Ridge Regressors when n_cols=1
- PR #1670: Lasso & ElasticNet - cuml Handle added
- PR #1671: Update for accessing cuDF Series pointer
- PR #1652: Support XGBoost 1.0+ models in FIL
- PR #1702: Fix LightGBM-FIL validation test
- PR #1701: test_score kmeans test passing with newer cupy version
- PR #1706: Remove multi-class bug from QuasiNewton
- PR #1699: Limit CuPy to <7.2 temporarily
- PR #1708: Correctly deallocate cuML handles in Cython
- PR #1730: Fixes to KF for test stability (mainly in CUDA 10.2)
- PR #1729: Fixing naive bayes UCX serialization problem in fit()
- PR #1749: bug fix rf classifier/regressor on seg fault in bench
- PR #1751: Updated RF documentation
- PR #1765: Update the checks for using RF GPU predict
- PR #1787: C++: unit-tests to check for RF accuracy. As well as a bug fix to improve RF accuracy
- PR #1793: Updated fil pyx to solve memory leakage issue
- PR #1810: Quickfix - chunkage in dask make_regression
- PR #1842: DistributedDataHandler not properly setting 'multiple'
- PR #1849: Critical fix in ARIMA initial estimate
- PR #1851: Fix for cuDF behavior change for multidimensional arrays
- PR #1852: Remove Thrust warnings
- PR #1868: Turning off IPC caching until it is fixed in UCX-py/UCX
- PR #1876: UMAP exponential decay parameters fix
- PR #1887: Fix hasattr for missing attributes on base models
- PR #1877: Remove resetting index in shuffling in train_test_split
- PR #1893: Updating UCX in comms to match current UCX-py
- PR #1888: Small train_test_split test fix
- PR #1899: Fix dask `extract_partitions()`, remove transformation as instance variable in PCA and TSVD and match sklearn APIs
- PR #1920: Temporarily raising threshold for UMAP reproducibility tests
- PR #1918: Create memleak fixture to skip memleak tests in CI for now
- PR #1926: Update batch matrix test margins
- PR #1925: Fix failing dask tests
- PR #1936: Update DaskRF regression test to xfail
- PR #1932: Isolating cause of make_blobs failure
- PR #1951: Dask Random forest regression CPU predict bug fix
- PR #1948: Adjust BatchedMargin margin and disable tests temporarily
- PR #1950: Fix UMAP test failure



# cuML 0.12.0 (04 Feb 2020)

## New Features
- PR #1483: prims: Fused L2 distance and nearest-neighbor prim
- PR #1494: bench: ml-prims benchmark
- PR #1514: bench: Fused L2 NN prim benchmark
- PR #1411: Cython side of MNMG OLS
- PR #1520: Cython side of MNMG Ridge Regression
- PR #1516: Suppor Vector Regression (epsilon-SVR)

## Improvements
- PR #1638: Update cuml/docs/README.md
- PR #1468: C++: updates to clang format flow to make it more usable among devs
- PR #1473: C++: lazy initialization of "costly" resources inside cumlHandle
- PR #1443: Added a new overloaded GEMM primitive
- PR #1489: Enabling deep trees using Gather tree builder
- PR #1463: Update FAISS submodule to 1.6.1
- PR #1488: Add codeowners
- PR #1432: Row-major (C-style) GPU arrays for benchmarks
- PR #1490: Use dask master instead of conda package for testing
- PR #1375: Naive Bayes & Distributed Naive Bayes
- PR #1377: Add GPU array support for FIL benchmarking
- PR #1493: kmeans: add tiling support for 1-NN computation and use fusedL2-1NN prim for L2 distance metric
- PR #1532: Update CuPy to >= 6.6 and allow 7.0
- PR #1528: Re-enabling KNN using dynamic library loading for UCX in communicator
- PR #1545: Add conda environment version updates to ci script
- PR #1541: Updates for libcudf++ Python refactor
- PR #1555: FIL-SKL, an SKLearn-based benchmark for FIL
- PR #1537: Improve pickling and scoring suppport for many models to support hyperopt
- PR #1551: Change custom kernel to cupy for col/row order transform
- PR #1533: C++: interface header file separation for SVM
- PR #1560: Helper function to allocate all new CuPy arrays with RMM memory management
- PR #1570: Relax nccl in conda recipes to >=2.4 (matching CI)
- PR #1578: Add missing function information to the cuML documenataion
- PR #1584: Add has_scipy utility function for runtime check
- PR #1583: API docs updates for 0.12
- PR #1591: Updated FIL documentation

## Bug Fixes
- PR #1470: Documentation: add make_regression, fix ARIMA section
- PR #1482: Updated the code to remove sklearn from the mbsgd stress test
- PR #1491: Update dev environments for 0.12
- PR #1512: Updating setup_cpu() in SpeedupComparisonRunner
- PR #1498: Add build.sh to code owners
- PR #1505: cmake: added correct dependencies for prims-bench build
- PR #1534: Removed TODO comment in create_ucp_listeners()
- PR #1548: Fixing umap extra unary op in knn graph
- PR #1547: Fixing MNMG kmeans score. Fixing UMAP pickling before fit(). Fixing UMAP test failures.
- PR #1557: Increasing threshold for kmeans score
- PR #1562: Increasing threshold even higher
- PR #1564: Fixed a typo in function cumlMPICommunicator_impl::syncStream
- PR #1569: Remove Scikit-learn exception and depedenncy in SVM
- PR #1575: Add missing dtype parameter in call to strides to order for CuPy 6.6 code path
- PR #1574: Updated the init file to include SVM
- PR #1589: Fixing the default value for RF and updating mnmg predict to accept cudf
- PR #1601: Fixed wrong datatype used in knn voting kernel

# cuML 0.11.0 (11 Dec 2019)

## New Features

- PR #1295: Cython side of MNMG PCA
- PR #1218: prims: histogram prim
- PR #1129: C++: Separate include folder for C++ API distribution
- PR #1282: OPG KNN MNMG Code (disabled for 0.11)
- PR #1242: Initial implementation of FIL sparse forests
- PR #1194: Initial ARIMA time-series modeling support.
- PR #1286: Importing treelite models as FIL sparse forests
- PR #1285: Fea minimum impurity decrease RF param
- PR #1301: Add make_regression to generate regression datasets
- PR #1322: RF pickling using treelite, protobuf and FIL
- PR #1332: Add option to cuml.dask make_blobs to produce dask array
- PR #1307: Add RF regression benchmark
- PR #1327: Update the code to build treelite with protobuf
- PR #1289: Add Python benchmarking support for FIL
- PR #1371: Cython side of MNMG tSVD
- PR #1386: Expose SVC decision function value

## Improvements
- PR #1170: Use git to clone subprojects instead of git submodules
- PR #1239: Updated the treelite version
- PR #1225: setup.py clone dependencies like cmake and correct include paths
- PR #1224: Refactored FIL to prepare for sparse trees
- PR #1249: Include libcuml.so C API in installed targets
- PR #1259: Conda dev environment updates and use libcumlprims current version in CI
- PR #1277: Change dependency order in cmake for better printing at compile time
- PR #1264: Add -s flag to GPU CI pytest for better error printing
- PR #1271: Updated the Ridge regression documentation
- PR #1283: Updated the cuMl docs to include MBSGD and adjusted_rand_score
- PR #1300: Lowercase parameter versions for FIL algorithms
- PR #1312: Update CuPy to version 6.5 and use conda-forge channel
- PR #1336: Import SciKit-Learn models into FIL
- PR #1314: Added options needed for ASVDb output (CUDA ver, etc.), added option
  to select algos
- PR #1335: Options to print available algorithms and datasets
  in the Python benchmark
- PR #1338: Remove BUILD_ABI references in CI scripts
- PR #1340: Updated unit tests to uses larger dataset
- PR #1351: Build treelite temporarily for GPU CI testing of FIL Scikit-learn
  model importing
- PR #1367: --test-split benchmark parameter for train-test split
- PR #1360: Improved tests for importing SciKit-Learn models into FIL
- PR #1368: Add --num-rows benchmark command line argument
- PR #1351: Build treelite temporarily for GPU CI testing of FIL Scikit-learn model importing
- PR #1366: Modify train_test_split to use CuPy and accept device arrays
- PR #1258: Documenting new MPI communicator for multi-node multi-GPU testing
- PR #1345: Removing deprecated should_downcast argument
- PR #1362: device_buffer in UMAP + Sparse prims
- PR #1376: AUTO value for FIL algorithm
- PR #1408: Updated pickle tests to delete the pre-pickled model to prevent pointer leakage
- PR #1357: Run benchmarks multiple times for CI
- PR #1382: ARIMA optimization: move functions to C++ side
- PR #1392: Updated RF code to reduce duplication of the code
- PR #1444: UCX listener running in its own isolated thread
- PR #1445: Improved performance of FIL sparse trees
- PR #1431: Updated API docs
- PR #1441: Remove unused CUDA conda labels
- PR #1439: Match sklearn 0.22 default n_estimators for RF and fix test errors
- PR #1461: Add kneighbors to API docs

## Bug Fixes
- PR #1281: Making rng.h threadsafe
- PR #1212: Fix cmake git cloning always running configure in subprojects
- PR #1261: Fix comms build errors due to cuml++ include folder changes
- PR #1267: Update build.sh for recent change of building comms in main CMakeLists
- PR #1278: Removed incorrect overloaded instance of eigJacobi
- PR #1302: Updates for numba 0.46
- PR #1313: Updated the RF tests to set the seed and n_streams
- PR #1319: Using machineName arg passed in instead of default for ASV reporting
- PR #1326: Fix illegal memory access in make_regression (bounds issue)
- PR #1330: Fix C++ unit test utils for better handling of differences near zero
- PR #1342: Fix to prevent memory leakage in Lasso and ElasticNet
- PR #1337: Fix k-means init from preset cluster centers
- PR #1354: Fix SVM gamma=scale implementation
- PR #1344: Change other solver based methods to create solver object in init
- PR #1373: Fixing a few small bugs in make_blobs and adding asserts to pytests
- PR #1361: Improve SMO error handling
- PR #1384: Lower expectations on batched matrix tests to prevent CI failures
- PR #1380: Fix memory leaks in ARIMA
- PR #1391: Lower expectations on batched matrix tests even more
- PR #1394: Warning added in svd for cuda version 10.1
- PR #1407: Resolved RF predict issues and updated RF docstring
- PR #1401: Patch for lbfgs solver for logistic regression with no l1 penalty
- PR #1416: train_test_split numba and rmm device_array output bugfix
- PR #1419: UMAP pickle tests are using wrong n_neighbors value for trustworthiness
- PR #1438: KNN Classifier to properly return Dataframe with Dataframe input
- PR #1425: Deprecate seed and use random_state similar to Scikit-learn in train_test_split
- PR #1458: Add joblib as an explicit requirement
- PR #1474: Defer knn mnmg to 0.12 nightly builds and disable ucx-py dependency

# cuML 0.10.0 (16 Oct 2019)

## New Features
- PR #1148: C++ benchmark tool for c++/CUDA code inside cuML
- PR #1071: Selective eigen solver of cuSolver
- PR #1073: Updating RF wrappers to use FIL for GPU accelerated prediction
- PR #1104: CUDA 10.1 support
- PR #1113: prims: new batched make-symmetric-matrix primitive
- PR #1112: prims: new batched-gemv primitive
- PR #855: Added benchmark tools
- PR #1149 Add YYMMDD to version tag for nightly conda packages
- PR #892: General Gram matrices prim
- PR #912: Support Vector Machine
- PR #1274: Updated the RF score function to use GPU predict

## Improvements
- PR #961: High Peformance RF; HIST algo
- PR #1028: Dockerfile updates after dir restructure. Conda env yaml to add statsmodels as a dependency
- PR #1047: Consistent OPG interface for kmeans, based on internal libcumlprims update
- PR #763: Add examples to train_test_split documentation
- PR #1093: Unified inference kernels for different FIL algorithms
- PR #1076: Paying off some UMAP / Spectral tech debt.
- PR #1086: Ensure RegressorMixin scorer uses device arrays
- PR #1110: Adding tests to use default values of parameters of the models
- PR #1108: input_to_host_array function in input_utils for input processing to host arrays
- PR #1114: K-means: Exposing useful params, removing unused params, proxying params in Dask
- PR #1138: Implementing ANY_RANK semantics on irecv
- PR #1142: prims: expose separate InType and OutType for unaryOp and binaryOp
- PR #1115: Moving dask_make_blobs to cuml.dask.datasets. Adding conversion to dask.DataFrame
- PR #1136: CUDA 10.1 CI updates
- PR #1135: K-means: add boundary cases for kmeans||, support finer control with convergence
- PR #1163: Some more correctness improvements. Better verbose printing
- PR #1165: Adding except + in all remaining cython
- PR #1186: Using LocalCUDACluster Pytest fixture
- PR #1173: Docs: Barnes Hut TSNE documentation
- PR #1176: Use new RMM API based on Cython
- PR #1219: Adding custom bench_func and verbose logging to cuml.benchmark
- PR #1247: Improved MNMG RF error checking

## Bug Fixes

- PR #1231: RF respect number of cuda streams from cuml handle
- PR #1230: Rf bugfix memleak in regression
- PR #1208: compile dbscan bug
- PR #1016: Use correct libcumlprims version in GPU CI
- PR #1040: Update version of numba in development conda yaml files
- PR #1043: Updates to accomodate cuDF python code reorganization
- PR #1044: Remove nvidia driver installation from ci/cpu/build.sh
- PR #991: Barnes Hut TSNE Memory Issue Fixes
- PR #1075: Pinning Dask version for consistent CI results
- PR #990: Barnes Hut TSNE Memory Issue Fixes
- PR #1066: Using proper set of workers to destroy nccl comms
- PR #1072: Remove pip requirements and setup
- PR #1074: Fix flake8 CI style check
- PR #1087: Accuracy improvement for sqrt/log in RF max_feature
- PR #1088: Change straggling numba python allocations to use RMM
- PR #1106: Pinning Distributed version to match Dask for consistent CI results
- PR #1116: TSNE CUDA 10.1 Bug Fixes
- PR #1132: DBSCAN Batching Bug Fix
- PR #1162: DASK RF random seed bug fix
- PR #1164: Fix check_dtype arg handling for input_to_dev_array
- PR #1171: SVM prediction bug fix
- PR #1177: Update dask and distributed to 2.5
- PR #1204: Fix SVM crash on Turing
- PR #1199: Replaced sprintf() with snprintf() in THROW()
- PR #1205: Update dask-cuda in yml envs
- PR #1211: Fixing Dask k-means transform bug and adding test
- PR #1236: Improve fix for SMO solvers potential crash on Turing
- PR #1251: Disable compiler optimization for CUDA 10.1 for distance prims
- PR #1260: Small bugfix for major conversion in input_utils
- PR #1276: Fix float64 prediction crash in test_random_forest

# cuML 0.9.0 (21 Aug 2019)

## New Features

- PR #894: Convert RF to treelite format
- PR #826: Jones transformation of params for ARIMA models timeSeries ml-prim
- PR #697: Silhouette Score metric ml-prim
- PR #674: KL Divergence metric ml-prim
- PR #787: homogeneity, completeness and v-measure metrics ml-prim
- PR #711: Mutual Information metric ml-prim
- PR #724: Entropy metric ml-prim
- PR #766: Expose score method based on inertia for KMeans
- PR #823: prims: cluster dispersion metric
- PR #816: Added inverse_transform() for LabelEncoder
- PR #789: prims: sampling without replacement
- PR #813: prims: Col major istance prim
- PR #635: Random Forest & Decision Tree Regression (Single-GPU)
- PR #819: Forest Inferencing Library (FIL)
- PR #829: C++: enable nvtx ranges
- PR #835: Holt-Winters algorithm
- PR #837: treelite for decision forest exchange format
- PR #871: Wrapper for FIL
- PR #870: make_blobs python function
- PR #881: wrappers for accuracy_score and adjusted_rand_score functions
- PR #840: Dask RF classification and regression
- PR #870: make_blobs python function
- PR #879: import of treelite models to FIL
- PR #892: General Gram matrices prim
- PR #883: Adding MNMG Kmeans
- PR #930: Dask RF
- PR #882: TSNE - T-Distributed Stochastic Neighbourhood Embedding
- PR #624: Internals API & Graph Based Dimensionality Reductions Callback
- PR #926: Wrapper for FIL
- PR #994: Adding MPI comm impl for testing / benchmarking MNMG CUDA
- PR #960: Enable using libcumlprims for MG algorithms/prims

## Improvements
- PR #822: build: build.sh update to club all make targets together
- PR #807: Added development conda yml files
- PR #840: Require cmake >= 3.14
- PR #832: Stateless Decision Tree and Random Forest API
- PR #857: Small modifications to comms for utilizing IB w/ Dask
- PR #851: Random forest Stateless API wrappers
- PR #865: High Performance RF
- PR #895: Pretty prints arguments!
- PR #920: Add an empty marker kernel for tracing purposes
- PR #915: syncStream added to cumlCommunicator
- PR #922: Random Forest support in FIL
- PR #911: Update headers to credit CannyLabs BH TSNE implementation
- PR #918: Streamline CUDA_REL environment variable
- PR #924: kmeans: updated APIs to be stateless, refactored code for mnmg support
- PR #950: global_bias support in FIL
- PR #773: Significant improvements to input checking of all classes and common input API for Python
- PR #957: Adding docs to RF & KMeans MNMG. Small fixes for release
- PR #965: Making dask-ml a hard dependency
- PR #976: Update api.rst for new 0.9 classes
- PR #973: Use cudaDeviceGetAttribute instead of relying on cudaDeviceProp object being passed
- PR #978: Update README for 0.9
- PR #1009: Fix references to notebooks-contrib
- PR #1015: Ability to control the number of internal streams in cumlHandle_impl via cumlHandle
- PR #1175: Add more modules to docs ToC

## Bug Fixes

- PR #923: Fix misshapen level/trend/season HoltWinters output
- PR #831: Update conda package dependencies to cudf 0.9
- PR #772: Add missing cython headers to SGD and CD
- PR #849: PCA no attribute trans_input_ transform bug fix
- PR #869: Removing incorrect information from KNN Docs
- PR #885: libclang installation fix for GPUCI
- PR #896: Fix typo in comms build instructions
- PR #921: Fix build scripts using incorrect cudf version
- PR #928: TSNE Stability Adjustments
- PR #934: Cache cudaDeviceProp in cumlHandle for perf reasons
- PR #932: Change default param value for RF classifier
- PR #949: Fix dtype conversion tests for unsupported cudf dtypes
- PR #908: Fix local build generated file ownerships
- PR #983: Change RF max_depth default to 16
- PR #987: Change default values for knn
- PR #988: Switch to exact tsne
- PR #991: Cleanup python code in cuml.dask.cluster
- PR #996: ucx_initialized being properly set in CommsContext
- PR #1007: Throws a well defined error when mutigpu is not enabled
- PR #1018: Hint location of nccl in build.sh for CI
- PR #1022: Using random_state to make K-Means MNMG tests deterministic
- PR #1034: Fix typos and formatting issues in RF docs
- PR #1052: Fix the rows_sample dtype to float

# cuML 0.8.0 (27 June 2019)

## New Features

- PR #652: Adjusted Rand Index metric ml-prim
- PR #679: Class label manipulation ml-prim
- PR #636: Rand Index metric ml-prim
- PR #515: Added Random Projection feature
- PR #504: Contingency matrix ml-prim
- PR #644: Add train_test_split utility for cuDF dataframes
- PR #612: Allow Cuda Array Interface, Numba inputs and input code refactor
- PR #641: C: Separate C-wrapper library build to generate libcuml.so
- PR #631: Add nvcategory based ordinal label encoder
- PR #681: Add MBSGDClassifier and MBSGDRegressor classes around SGD
- PR #705: Quasi Newton solver and LogisticRegression Python classes
- PR #670: Add test skipping functionality to build.sh
- PR #678: Random Forest Python class
- PR #684: prims: make_blobs primitive
- PR #673: prims: reduce cols by key primitive
- PR #812: Add cuML Communications API & consolidate Dask cuML

## Improvements

- PR #597: C++ cuML and ml-prims folder refactor
- PR #590: QN Recover from numeric errors
- PR #482: Introduce cumlHandle for pca and tsvd
- PR #573: Remove use of unnecessary cuDF column and series copies
- PR #601: Cython PEP8 cleanup and CI integration
- PR #596: Introduce cumlHandle for ols and ridge
- PR #579: Introduce cumlHandle for cd and sgd, and propagate C++ errors in cython level for cd and sgd
- PR #604: Adding cumlHandle to kNN, spectral methods, and UMAP
- PR #616: Enable clang-format for enforcing coding style
- PR #618: CI: Enable copyright header checks
- PR #622: Updated to use 0.8 dependencies
- PR #626: Added build.sh script, updated CI scripts and documentation
- PR #633: build: Auto-detection of GPU_ARCHS during cmake
- PR #650: Moving brute force kNN to prims. Creating stateless kNN API.
- PR #662: C++: Bulk clang-format updates
- PR #671: Added pickle pytests and correct pickling of Base class
- PR #675: atomicMin/Max(float, double) with integer atomics and bit flipping
- PR #677: build: 'deep-clean' to build.sh to clean faiss build as well
- PR #683: Use stateless c++ API in KNN so that it can be pickled properly
- PR #686: Use stateless c++ API in UMAP so that it can be pickled properly
- PR #695: prims: Refactor pairwise distance
- PR #707: Added stress test and updated documentation for RF
- PR #701: Added emacs temporary file patterns to .gitignore
- PR #606: C++: Added tests for host_buffer and improved device_buffer and host_buffer implementation
- PR #726: Updated RF docs and stress test
- PR #730: Update README and RF docs for 0.8
- PR #744: Random projections generating binomial on device. Fixing tests.
- PR #741: Update API docs for 0.8
- PR #754: Pickling of UMAP/KNN
- PR #753: Made PCA and TSVD picklable
- PR #746: LogisticRegression and QN API docstrings
- PR #820: Updating DEVELOPER GUIDE threading guidelines

## Bug Fixes
- PR #584: Added missing virtual destructor to deviceAllocator and hostAllocator
- PR #620: C++: Removed old unit-test files in ml-prims
- PR #627: C++: Fixed dbscan crash issue filed in 613
- PR #640: Remove setuptools from conda run dependency
- PR #646: Update link in contributing.md
- PR #649: Bug fix to LinAlg::reduce_rows_by_key prim filed in issue #648
- PR #666: fixes to gitutils.py to resolve both string decode and handling of uncommitted files
- PR #676: Fix template parameters in `bernoulli()` implementation.
- PR #685: Make CuPy optional to avoid nccl conda package conflicts
- PR #687: prims: updated tolerance for reduce_cols_by_key unit-tests
- PR #689: Removing extra prints from NearestNeighbors cython
- PR #718: Bug fix for DBSCAN and increasing batch size of sgd
- PR #719: Adding additional checks for dtype of the data
- PR #736: Bug fix for RF wrapper and .cu print function
- PR #547: Fixed issue if C++ compiler is specified via CXX during configure.
- PR #759: Configure Sphinx to render params correctly
- PR #762: Apply threshold to remove flakiness of UMAP tests.
- PR #768: Fixing memory bug from stateless refactor
- PR #782: Nearest neighbors checking properly whether memory should be freed
- PR #783: UMAP was using wrong size for knn computation
- PR #776: Hotfix for self.variables in RF
- PR #777: Fix numpy input bug
- PR #784: Fix jit of shuffle_idx python function
- PR #790: Fix rows_sample input type for RF
- PR #793: Fix for dtype conversion utility for numba arrays without cupy installed
- PR #806: Add a seed for sklearn model in RF test file
- PR #843: Rf quantile fix

# cuML 0.7.0 (10 May 2019)

## New Features

- PR #405: Quasi-Newton GLM Solvers
- PR #277: Add row- and column-wise weighted mean primitive
- PR #424: Add a grid-sync struct for inter-block synchronization
- PR #430: Add R-Squared Score to ml primitives
- PR #463: Add matrix gather to ml primitives
- PR #435: Expose cumlhandle in cython + developer guide
- PR #455: Remove default-stream arguement across ml-prims and cuML
- PR #375: cuml cpp shared library renamed to libcuml++.so
- PR #460: Random Forest & Decision Trees (Single-GPU, Classification)
- PR #491: Add doxygen build target for ml-prims
- PR #505: Add R-Squared Score to python interface
- PR #507: Add coordinate descent for lasso and elastic-net
- PR #511: Add a minmax ml-prim
- PR #516: Added Trustworthiness score feature
- PR #520: Add local build script to mimic gpuCI
- PR #503: Add column-wise matrix sort primitive
- PR #525: Add docs build script to cuML
- PR #528: Remove current KMeans and replace it with a new single GPU implementation built using ML primitives

## Improvements

- PR #481: Refactoring Quasi-Newton to use cumlHandle
- PR #467: Added validity check on cumlHandle_t
- PR #461: Rewrote permute and added column major version
- PR #440: README updates
- PR #295: Improve build-time and the interface e.g., enable bool-OutType, for distance()
- PR #390: Update docs version
- PR #272: Add stream parameters to cublas and cusolver wrapper functions
- PR #447: Added building and running mlprims tests to CI
- PR #445: Lower dbscan memory usage by computing adjacency matrix directly
- PR #431: Add support for fancy iterator input types to LinAlg::reduce_rows_by_key
- PR #394: Introducing cumlHandle API to dbscan and add example
- PR #500: Added CI check for black listed CUDA Runtime API calls
- PR #475: exposing cumlHandle for dbscan from python-side
- PR #395: Edited the CONTRIBUTING.md file
- PR #407: Test files to run stress, correctness and unit tests for cuml algos
- PR #512: generic copy method for copying buffers between device/host
- PR #533: Add cudatoolkit conda dependency
- PR #524: Use cmake find blas and find lapack to pass configure options to faiss
- PR #527: Added notes on UMAP differences from reference implementation
- PR #540: Use latest release version in update-version CI script
- PR #552: Re-enable assert in kmeans tests with xfail as needed
- PR #581: Add shared memory fast col major to row major function back with bound checks
- PR #592: More efficient matrix copy/reverse methods
- PR #721: Added pickle tests for DBSCAN and Random Projections

## Bug Fixes

- PR #334: Fixed segfault in `ML::cumlHandle_impl::destroyResources`
- PR #349: Developer guide clarifications for cumlHandle and cumlHandle_impl
- PR #398: Fix CI scripts to allow nightlies to be uploaded
- PR #399: Skip PCA tests to allow CI to run with driver 418
- PR #422: Issue in the PCA tests was solved and CI can run with driver 418
- PR #409: Add entry to gitmodules to ignore build artifacts
- PR #412: Fix for svdQR function in ml-prims
- PR #438: Code that depended on FAISS was building everytime.
- PR #358: Fixed an issue when switching streams on MLCommon::device_buffer and MLCommon::host_buffer
- PR #434: Fixing bug in CSR tests
- PR #443: Remove defaults channel from ci scripts
- PR #384: 64b index arithmetic updates to the kernels inside ml-prims
- PR #459: Fix for runtime library path of pip package
- PR #464: Fix for C++11 destructor warning in qn
- PR #466: Add support for column-major in LinAlg::*Norm methods
- PR #465: Fixing deadlock issue in GridSync due to consecutive sync calls
- PR #468: Fix dbscan example build failure
- PR #470: Fix resource leakage in Kalman filter python wrapper
- PR #473: Fix gather ml-prim test for change in rng uniform API
- PR #477: Fixes default stream initialization in cumlHandle
- PR #480: Replaced qn_fit() declaration with #include of file containing definition to fix linker error
- PR #495: Update cuDF and RMM versions in GPU ci test scripts
- PR #499: DEVELOPER_GUIDE.md: fixed links and clarified ML::detail::streamSyncer example
- PR #506: Re enable ml-prim tests in CI
- PR #508: Fix for an error with default argument in LinAlg::meanSquaredError
- PR #519: README.md Updates and adding BUILD.md back
- PR #526: Fix the issue of wrong results when fit and transform of PCA are called separately
- PR #531: Fixing missing arguments in updateDevice() for RF
- PR #543: Exposing dbscan batch size through cython API and fixing broken batching
- PR #551: Made use of ZLIB_LIBRARIES consistent between ml_test and ml_mg_test
- PR #557: Modified CI script to run cuML tests before building mlprims and removed lapack flag
- PR #578: Updated Readme.md to add lasso and elastic-net
- PR #580: Fixing cython garbage collection bug in KNN
- PR #577: Use find libz in prims cmake
- PR #594: fixed cuda-memcheck mean_center test failures


# cuML 0.6.1 (09 Apr 2019)

## Bug Fixes

- PR #462 Runtime library path fix for cuML pip package


# cuML 0.6.0 (22 Mar 2019)

## New Features

- PR #249: Single GPU Stochastic Gradient Descent for linear regression, logistic regression, and linear svm with L1, L2, and elastic-net penalties.
- PR #247: Added "proper" CUDA API to cuML
- PR #235: NearestNeighbors MG Support
- PR #261: UMAP Algorithm
- PR #290: NearestNeighbors numpy MG Support
- PR #303: Reusable spectral embedding / clustering
- PR #325: Initial support for single process multi-GPU OLS and tSVD
- PR #271: Initial support for hyperparameter optimization with dask for many models

## Improvements

- PR #144: Dockerfile update and docs for LinearRegression and Kalman Filter.
- PR #168: Add /ci/gpu/build.sh file to cuML
- PR #167: Integrating full-n-final ml-prims repo inside cuml
- PR #198: (ml-prims) Removal of *MG calls + fixed a bug in permute method
- PR #194: Added new ml-prims for supporting LASSO regression.
- PR #114: Building faiss C++ api into libcuml
- PR #64: Using FAISS C++ API in cuML and exposing bindings through cython
- PR #208: Issue ml-common-3: Math.h: swap thrust::for_each with binaryOp,unaryOp
- PR #224: Improve doc strings for readable rendering with readthedocs
- PR #209: Simplify README.md, move build instructions to BUILD.md
- PR #218: Fix RNG to use given seed and adjust RNG test tolerances.
- PR #225: Support for generating random integers
- PR #215: Refactored LinAlg::norm to Stats::rowNorm and added Stats::colNorm
- PR #234: Support for custom output type and passing index value to main_op in *Reduction kernels
- PR #230: Refactored the cuda_utils header
- PR #236: Refactored cuml python package structure to be more sklearn like
- PR #232: Added reduce_rows_by_key
- PR #246: Support for 2 vectors in the matrix vector operator
- PR #244: Fix for single GPU OLS and Ridge to support one column training data
- PR #271: Added get_params and set_params functions for linear and ridge regression
- PR #253: Fix for issue #250-reduce_rows_by_key failed memcheck for small nkeys
- PR #269: LinearRegression, Ridge Python docs update and cleaning
- PR #322: set_params updated
- PR #237: Update build instructions
- PR #275: Kmeans use of faster gpu_matrix
- PR #288: Add n_neighbors to NearestNeighbors constructor
- PR #302: Added FutureWarning for deprecation of current kmeans algorithm
- PR #312: Last minute cleanup before release
- PR #315: Documentation updating and enhancements
- PR #330: Added ignored argument to pca.fit_transform to map to sklearn's implemenation
- PR #342: Change default ABI to ON
- PR #572: Pulling DBSCAN components into reusable primitives


## Bug Fixes

- PR #193: Fix AttributeError in PCA and TSVD
- PR #211: Fixing inconsistent use of proper batch size calculation in DBSCAN
- PR #202: Adding back ability for users to define their own BLAS
- PR #201: Pass CMAKE CUDA path to faiss/configure script
- PR #200 Avoid using numpy via cimport in KNN
- PR #228: Bug fix: LinAlg::unaryOp with 0-length input
- PR #279: Removing faiss-gpu references in README
- PR #321: Fix release script typo
- PR #327: Update conda requirements for version 0.6 requirements
- PR #352: Correctly calculating numpy chunk sizing for kNN
- PR #345: Run python import as part of package build to trigger compilation
- PR #347: Lowering memory usage of kNN.
- PR #355: Fixing issues with very large numpy inputs to SPMG OLS and tSVD.
- PR #357: Removing FAISS requirement from README
- PR #362: Fix for matVecOp crashing on large input sizes
- PR #366: Index arithmetic issue fix with TxN_t class
- PR #376: Disabled kmeans tests since they are currently too sensitive (see #71)
- PR #380: Allow arbitrary data size on ingress for numba_utils.row_matrix
- PR #385: Fix for long import cuml time in containers and fix for setup_pip
- PR #630: Fixing a missing kneighbors in nearest neighbors python proxy

# cuML 0.5.1 (05 Feb 2019)

## Bug Fixes

- PR #189 Avoid using numpy via cimport to prevent ABI issues in Cython compilation


# cuML 0.5.0 (28 Jan 2019)

## New Features

- PR #66: OLS Linear Regression
- PR #44: Distance calculation ML primitives
- PR #69: Ridge (L2 Regularized) Linear Regression
- PR #103: Linear Kalman Filter
- PR #117: Pip install support
- PR #64: Device to device support from cuML device pointers into FAISS

## Improvements

- PR #56: Make OpenMP optional for building
- PR #67: Github issue templates
- PR #44: Refactored DBSCAN to use ML primitives
- PR #91: Pytest cleanup and sklearn toyset datasets based pytests for kmeans and dbscan
- PR #75: C++ example to use kmeans
- PR #117: Use cmake extension to find any zlib installed in system
- PR #94: Add cmake flag to set ABI compatibility
- PR #139: Move thirdparty submodules to root and add symlinks to new locations
- PR #151: Replace TravisCI testing and conda pkg builds with gpuCI
- PR #164: Add numba kernel for faster column to row major transform
- PR #114: Adding FAISS to cuml build

## Bug Fixes

- PR #48: CUDA 10 compilation warnings fix
- PR #51: Fixes to Dockerfile and docs for new build system
- PR #72: Fixes for GCC 7
- PR #96: Fix for kmeans stack overflow with high number of clusters
- PR #105: Fix for AttributeError in kmeans fit method
- PR #113: Removed old  glm python/cython files
- PR #118: Fix for AttributeError in kmeans predict method
- PR #125: Remove randomized solver option from PCA python bindings


# cuML 0.4.0 (05 Dec 2018)

## New Features

## Improvements

- PR #42: New build system: separation of libcuml.so and cuml python package
- PR #43: Added changelog.md

## Bug Fixes


# cuML 0.3.0 (30 Nov 2018)

## New Features

- PR #33: Added ability to call cuML algorithms using numpy arrays

## Improvements

- PR #24: Fix references of python package from cuML to cuml and start using versioneer for better versioning
- PR #40: Added support for refactored cuDF 0.3.0, updated Conda files
- PR #33: Major python test cleaning, all tests pass with cuDF 0.2.0 and 0.3.0. Preparation for new build system
- PR #34: Updated batch count calculation logic in DBSCAN
- PR #35: Beginning of DBSCAN refactor to use cuML mlprims and general improvements

## Bug Fixes

- PR #30: Fixed batch size bug in DBSCAN that caused crash. Also fixed various locations for potential integer overflows
- PR #28: Fix readthedocs build documentation
- PR #29: Fix pytests for cuml name change from cuML
- PR #33: Fixed memory bug that would cause segmentation faults due to numba releasing memory before it was used. Also fixed row major/column major bugs for different algorithms
- PR #36: Fix kmeans gtest to use device data
- PR #38: cuda\_free bug removed that caused google tests to sometimes pass and sometimes fail randomly
- PR #39: Updated cmake to correctly link with CUDA libraries, add CUDA runtime linking and include source files in compile target

# cuML 0.2.0 (02 Nov 2018)

## New Features

- PR #11: Kmeans algorithm added
- PR #7: FAISS KNN wrapper added
- PR #21: Added Conda install support

## Improvements

- PR #15: Added compatibility with cuDF (from prior pyGDF)
- PR #13: Added FAISS to Dockerfile
- PR #21: Added TravisCI build system for CI and Conda builds

## Bug Fixes

- PR #4: Fixed explained variance bug in TSVD
- PR #5: Notebook bug fixes and updated results


# cuML 0.1.0

Initial release including PCA, TSVD, DBSCAN, ml-prims and cython wrappers<|MERGE_RESOLUTION|>--- conflicted
+++ resolved
@@ -1,4 +1,3 @@
-<<<<<<< HEAD
 # cuML 0.15.0 (Date TBD)
 
 ## New Features
@@ -14,10 +13,7 @@
 
 ## Bug Fixes
 
-# cuML 0.14.0 (Date TBD)
-=======
 # cuML 0.14.0 (03 Jun 2020)
->>>>>>> e6f195a8
 
 ## New Features
 - PR #1994: Support for distributed OneHotEncoder
