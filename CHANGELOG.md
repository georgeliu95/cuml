--- conflicted
+++ resolved
@@ -1,11 +1,8 @@
 # cuML 0.12.0 (Date TBD)
 
 ## New Features
-<<<<<<< HEAD
 - PR #1483: prims: Fused L2 distance and nearest-neighbor prim
-=======
 - PR #1494: bench: ml-prims benchmark
->>>>>>> 07eb47c4
 
 ## Improvements
 - PR #1473: C++: lazy initialization of "costly" resources inside cumlHandle
