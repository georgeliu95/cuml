#
# Copyright (c) 2018, NVIDIA CORPORATION.
#
# Licensed under the Apache License, Version 2.0 (the "License");
# you may not use this file except in compliance with the License.
# You may obtain a copy of the License at
#
#     http://www.apache.org/licenses/LICENSE-2.0
#
# Unless required by applicable law or agreed to in writing, software
# distributed under the License is distributed on an "AS IS" BASIS,
# WITHOUT WARRANTIES OR CONDITIONS OF ANY KIND, either express or implied.
# See the License for the specific language governing permissions and
# limitations under the License.
#

from Cython.Build import cythonize
from distutils.sysconfig import get_python_lib
from setuptools import setup, find_packages
from setuptools.extension import Extension
from setuputils import get_submodule_dependencies

import os
import subprocess
import sys
import sysconfig
import versioneer
import warnings

install_requires = [
    'numba',
    'cython'
]


##############################################################################
# - Dependencies include and lib folder setup --------------------------------

CUDA_HOME = os.environ.get("CUDA_HOME", False)
if not CUDA_HOME:
    CUDA_HOME = (
        os.popen('echo "$(dirname $(dirname $(which nvcc)))"').read().strip()
    )
cuda_include_dir = os.path.join(CUDA_HOME, "include")
cuda_lib_dir = os.path.join(CUDA_HOME, "lib64")


##############################################################################
# - Subrepo checking and cloning ---------------------------------------------

subrepos = [
    'cub',
    'cutlass',
    'faiss',
    'treelite'
]

# We check if there is a libcuml++ build folder, by default in cpp/build
# or in CUML_BUILD_PATH env variable. Otherwise setup.py will clone the
# dependencies defined in cpp/CMakeListst.txt
if "clean" not in sys.argv:
    if os.environ.get('CUML_BUILD_PATH', False):
        libcuml_path = '../' + os.environ.get('CUML_BUILD_PATH')
    else:
        libcuml_path = '../cpp/build/'

    found_cmake_repos = get_submodule_dependencies(subrepos,
                                                   libcuml_path=libcuml_path)

    if found_cmake_repos:
        treelite_path = os.path.join(libcuml_path,
                                     'treelite/src/treelite/include')
        faiss_path = os.path.join(libcuml_path, 'faiss/src/')
        cub_path = os.path.join(libcuml_path, 'cub/src/cub')
        cutlass_path = os.path.join(libcuml_path, 'cutlass/src/cutlass')
    else:
        # faiss requires the include to be to the parent of the root of
        # their repo instead of the full path like the others
        faiss_path = 'external_repositories/'
        treelite_path = 'external_repositories/treelite/include'
        cub_path = 'external_repositories/cub'
        cutlass_path = 'external_repositories/cutlass'

else:
    subprocess.check_call(['rm', '-rf', 'external_repositories'])
    treelite_path = ""
    faiss_path = ""
    cub_path = ""
    cutlass_path = ""

##############################################################################
# - Cython extensions build and parameters -----------------------------------

libs = ['cuda',
        'cuml++',
        'cumlcomms',
        'nccl',
        'rmm']

include_dirs = ['../cpp/src',
                '../cpp/external',
                '../cpp/src_prims',
                cutlass_path,
                cub_path,
                faiss_path,
                treelite_path,
                '../cpp/comms/std/src',
                '../cpp/comms/std/include',
                cuda_include_dir,
                os.path.dirname(sysconfig.get_path("include"))]

# Exclude multigpu components that use libcumlprims if --singlegpu is used
exc_list = []
if "--multigpu" in sys.argv:
    warnings.warn("Flag --multigpu is deprecated. By default cuML is"
                  "built with multi GPU support. To disable it use the flag"
                  "--singlegpu")
    sys.argv.remove('--multigpu')

if "--singlegpu" in sys.argv:
    exc_list.append('cuml/linear_model/linear_regression_mg.pyx')
    exc_list.append('cuml/decomposition/tsvd_mg.pyx')
    exc_list.append('cuml/cluster/kmeans_mg.pyx')
<<<<<<< HEAD
    exc_list.append('cuml/decomposition/pca_mg.pyx')
=======
    sys.argv.remove('--singlegpu')
>>>>>>> 27753b01
else:
    libs.append('cumlprims')

extensions = [
    Extension("*",
              sources=["cuml/**/**/*.pyx"],
              include_dirs=include_dirs,
              library_dirs=[get_python_lib()],
              runtime_library_dirs=[cuda_lib_dir,
                                    os.path.join(os.sys.prefix, "lib")],
              libraries=libs,
              language='c++',
              extra_compile_args=['-std=c++11'])
]


##############################################################################
# - Python package generation ------------------------------------------------

setup(name='cuml',
      description="cuML - RAPIDS ML Algorithms",
      version=versioneer.get_version(),
      classifiers=[
        "Intended Audience :: Developers",
        "Programming Language :: Python",
        "Programming Language :: Python :: 3.6",
        "Programming Language :: Python :: 3.7"
      ],
      author="NVIDIA Corporation",
      setup_requires=['cython'],
      ext_modules=cythonize(extensions,
                            exclude=exc_list),
      packages=find_packages(include=['cuml', 'cuml.*']),
      install_requires=install_requires,
      license="Apache",
      cmdclass=versioneer.get_cmdclass(),
      zip_safe=False
      )<|MERGE_RESOLUTION|>--- conflicted
+++ resolved
@@ -121,11 +121,8 @@
     exc_list.append('cuml/linear_model/linear_regression_mg.pyx')
     exc_list.append('cuml/decomposition/tsvd_mg.pyx')
     exc_list.append('cuml/cluster/kmeans_mg.pyx')
-<<<<<<< HEAD
     exc_list.append('cuml/decomposition/pca_mg.pyx')
-=======
     sys.argv.remove('--singlegpu')
->>>>>>> 27753b01
 else:
     libs.append('cumlprims')
 
