--- conflicted
+++ resolved
@@ -23,13 +23,10 @@
 import os
 import subprocess
 import sys
-<<<<<<< HEAD
-import numpy
-=======
 import sysconfig
 import versioneer
 import warnings
->>>>>>> 2776767e
+import numpy
 
 install_requires = [
     'numba',
@@ -112,11 +109,7 @@
                 '../cpp/comms/std/src',
                 '../cpp/comms/std/include',
                 cuda_include_dir,
-<<<<<<< HEAD
-                rmm_include_dir,
-                cumlprims_include_dir,
-                numpy.get_include()]
-=======
+                numpy.get_include(),
                 os.path.dirname(sysconfig.get_path("include"))]
 
 # Exclude multigpu components that use libcumlprims if --singlegpu is used
@@ -126,7 +119,6 @@
                   "built with multi GPU support. To disable it use the flag"
                   "--singlegpu")
     sys.argv.remove('--multigpu')
->>>>>>> 2776767e
 
 if "--singlegpu" in sys.argv:
     exc_list.append('cuml/linear_model/linear_regression_mg.pyx')
