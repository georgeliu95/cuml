#
# Copyright (c) 2018, NVIDIA CORPORATION.
#
# Licensed under the Apache License, Version 2.0 (the "License");
# you may not use this file except in compliance with the License.
# You may obtain a copy of the License at
#
#     http://www.apache.org/licenses/LICENSE-2.0
#
# Unless required by applicable law or agreed to in writing, software
# distributed under the License is distributed on an "AS IS" BASIS,
# WITHOUT WARRANTIES OR CONDITIONS OF ANY KIND, either express or implied.
# See the License for the specific language governing permissions and
# limitations under the License.
#

from setuptools import setup, find_packages
from setuptools.extension import Extension
from Cython.Build import cythonize
import os
import versioneer
from distutils.sysconfig import get_python_lib
import sys

install_requires = [
    'numpy',
    'cython'
]

cuda_include_dir = '/usr/local/cuda/include'
cuda_lib_dir = "/usr/local/cuda/lib"

if os.environ.get('CUDA_HOME', False):
    cuda_lib_dir = os.path.join(os.environ.get('CUDA_HOME'), 'lib64')
    cuda_include_dir = os.path.join(os.environ.get('CUDA_HOME'), 'include')


rmm_include_dir = '/include'
rmm_lib_dir = '/lib'

if os.environ.get('CONDA_PREFIX', None):
    conda_prefix = os.environ.get('CONDA_PREFIX')
    rmm_include_dir = conda_prefix + rmm_include_dir
    rmm_lib_dir = conda_prefix + rmm_lib_dir

exc_list = []

<<<<<<< HEAD
libs = ['cuda', 'cuml', 'rmm']
=======
libs = ['cuda', 'cuml++']
>>>>>>> 153361a1

if "--multigpu" not in sys.argv:
    exc_list.append('cuml/linear_model/linear_regression_mg.pyx')
    exc_list.append('cuml/decomposition/tsvd_mg.pyx')
else:
    libs.append('cumlMG')
    sys.argv.remove("--multigpu")


extensions = [
    Extension("*",
              sources=['cuml/*/*.pyx'],
              include_dirs=['../cuML/src',
                            '../cuML/external',
                            '../cuML/external/ml-prims/src',
                            '../cuML/external/ml-prims/external/cutlass',
                            '../cuML/external/cutlass',
                            '../cuML/external/ml-prims/external/cub',
                            cuda_include_dir,
                            rmm_include_dir],
              library_dirs=[get_python_lib()],
              runtime_library_dirs=[cuda_lib_dir,
                                    rmm_lib_dir],
              libraries=libs,
              language='c++',
              extra_compile_args=['-std=c++11'])
]

setup(name='cuml',
      description="cuML - RAPIDS ML Algorithms",
      version=versioneer.get_version(),
      classifiers=[
        "Intended Audience :: Developers",
        "Programming Language :: Python",
        "Programming Language :: Python :: 3.6",
        "Programming Language :: Python :: 3.7"
      ],
      author="NVIDIA Corporation",
      setup_requires=['cython'],
      ext_modules=cythonize(extensions,
                            exclude=exc_list),
      packages=find_packages(include=['cuml', 'cuml.*']),
      install_requires=install_requires,
      license="Apache",
      cmdclass=versioneer.get_cmdclass(),
      zip_safe=False
      )<|MERGE_RESOLUTION|>--- conflicted
+++ resolved
@@ -45,11 +45,7 @@
 
 exc_list = []
 
-<<<<<<< HEAD
-libs = ['cuda', 'cuml', 'rmm']
-=======
-libs = ['cuda', 'cuml++']
->>>>>>> 153361a1
+libs = ['cuda', 'cuml++', 'rmm']
 
 if "--multigpu" not in sys.argv:
     exc_list.append('cuml/linear_model/linear_regression_mg.pyx')
