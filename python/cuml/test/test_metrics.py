--- conflicted
+++ resolved
@@ -32,10 +32,7 @@
 from sklearn.metrics import accuracy_score as sk_acc_score
 from sklearn.metrics.cluster import adjusted_rand_score as sk_ars
 from sklearn.metrics.cluster import homogeneity_score as sk_hom_score
-<<<<<<< HEAD
-=======
 from sklearn.metrics.cluster import mutual_info_score as sk_mi_score
->>>>>>> a5d2316f
 from sklearn.preprocessing import StandardScaler
 
 from cuml.metrics.regression import mean_squared_error
@@ -216,47 +213,6 @@
 
         np.testing.assert_almost_equal(score, ref, decimal=4)
 
-<<<<<<< HEAD
-    assert array_equal(cu_score, cu_score_using_sk)
-
-
-@pytest.mark.parametrize('use_handle', [True, False])
-def test_homogeneity_score(use_handle):
-    def score_labeling(ground_truth, predictions):
-        a = np.array(ground_truth, dtype=np.int32)
-        b = np.array(predictions, dtype=np.int32)
-
-        a_dev = cuda.to_device(a)
-        b_dev = cuda.to_device(b)
-
-        handle, stream = get_handle(use_handle)
-
-        return cuml.metrics.homogeneity_score(a_dev, b_dev, handle=handle)
-
-    # Perfect labelings are homogeneous
-    np.testing.assert_almost_equal(score_labeling([0, 0, 1, 1], [1, 1, 0, 0]),
-                                   1.0, decimal=7)
-    np.testing.assert_almost_equal(score_labeling([0, 0, 1, 1], [0, 0, 1, 1]),
-                                   1.0, decimal=7)
-
-    # Non-perfect labelings that further split classes into more clusters can
-    # be perfectly homogeneous
-    np.testing.assert_almost_equal(score_labeling([0, 0, 1, 1], [0, 0, 1, 2]),
-                                   1.0, decimal=7)
-    np.testing.assert_almost_equal(score_labeling([0, 0, 1, 1], [0, 1, 2, 3]),
-                                   1.0, decimal=7)
-
-    # Clusters that include samples from different classes do not make for an
-    # homogeneous labeling
-    np.testing.assert_almost_equal(score_labeling([0, 0, 1, 1], [0, 1, 0, 1]),
-                                   0.0, decimal=7)
-    np.testing.assert_almost_equal(score_labeling([0, 0, 1, 1], [0, 0, 0, 0]),
-                                   0.0, decimal=7)
-
-
-@pytest.mark.parametrize('use_handle', [True, False])
-def test_homogeneity_score_big_array(use_handle):
-=======
     assert_equal_sklearn(lambda rng: rng.randint(0, 1000, int(10e4),
                                                  dtype=np.int32))
     assert_equal_sklearn(lambda rng: rng.randint(-1000, 1000, int(10e4),
@@ -305,28 +261,10 @@
 
 @pytest.mark.parametrize('use_handle', [True, False])
 def test_mutual_info_score_many_blocks(use_handle):
->>>>>>> a5d2316f
     def assert_ours_equal_sklearn(random_generation_lambda):
         rng = np.random.RandomState(1234)  # makes it reproducible
         a = random_generation_lambda(rng)
         b = random_generation_lambda(rng)
-<<<<<<< HEAD
-
-        a_dev = cuda.to_device(a)
-        b_dev = cuda.to_device(b)
-
-        handle, stream = get_handle(use_handle)
-
-        score = cuml.metrics.homogeneity_score(a_dev, b_dev, handle=handle)
-        ref = sk_hom_score(a_dev, b_dev)
-
-        np.testing.assert_almost_equal(score, ref, decimal=7)
-
-    assert_ours_equal_sklearn(lambda rng: rng.randint(0, 1000, int(10e4),
-                                                      dtype=np.int32))
-    assert_ours_equal_sklearn(lambda rng: rng.randint(-1000, 1000, int(10e4),
-                                                      dtype=np.int32))
-=======
         assert_mi_equal_sklearn(a, b, use_handle)
 
     assert_ours_equal_sklearn(lambda rng: rng.randint(0, 19, 129,
@@ -395,5 +333,4 @@
     mse = mean_squared_error(y_true, y_pred, sample_weight=weights)
     skl_mse = sklearn_mse(y_true, y_pred, sample_weight=weights)
 
-    assert_almost_equal(mse, skl_mse, decimal=2)
->>>>>>> a5d2316f
+    assert_almost_equal(mse, skl_mse, decimal=2)