# Copyright (c) 2019, NVIDIA CORPORATION.
#
# Licensed under the Apache License, Version 2.0 (the "License");
# you may not use this file except in compliance with the License.
# You may obtain a copy of the License at
#
#     http://www.apache.org/licenses/LICENSE-2.0
#
# Unless required by applicable law or agreed to in writing, software
# distributed under the License is distributed on an "AS IS" BASIS,
# WITHOUT WARRANTIES OR CONDITIONS OF ANY KIND, either express or implied.
# See the License for the specific language governing permissions and
# limitations under the License.
#

import cuml
import numpy as np
import pickle
import pytest

from cuml.test.utils import array_equal, unit_param, stress_param
from cuml.test.test_svm import compare_svm

from sklearn.datasets import load_iris, make_classification,\
    make_regression
from sklearn.manifold.t_sne import trustworthiness
from sklearn.model_selection import train_test_split


regression_models = {
    "LinearRegression": lambda: cuml.LinearRegression(),
    "Lasso": lambda: cuml.Lasso(),
    "Ridge": lambda: cuml.Ridge(),
    "ElasticNet": lambda: cuml.ElasticNet()
}

solver_models = {
    "CD": lambda: cuml.CD(),
    "SGD": lambda: cuml.SGD(eta0=0.005)
}

cluster_models = {
    "KMeans": lambda: cuml.KMeans()
}

decomposition_models = {
    "PCA": lambda: cuml.PCA(),
    "TruncatedSVD": lambda: cuml.TruncatedSVD(),
}

decomposition_models_xfail = {
    "GaussianRandomProjection": lambda: cuml.GaussianRandomProjection(),
    "SparseRandomProjection": lambda: cuml.SparseRandomProjection()
}

neighbor_models = {
    "NearestNeighbors": lambda: cuml.NearestNeighbors()
}

dbscan_model = {
    "DBSCAN": lambda: cuml.DBSCAN()
}

umap_model = {
    "UMAP": lambda: cuml.UMAP()
}

rf_classification_model = {
    "rfc": lambda: cuml.RandomForestClassifier()
}

rf_regression_model = {
    "rfr": lambda: cuml.RandomForestRegressor()
}


def pickle_save_load(tmpdir, func_create_model, func_assert):

    model, X_test = func_create_model()
    pickle_file = tmpdir.join('cu_model.pickle')

    try:
        with open(pickle_file, 'wb') as pf:
            pickle.dump(model, pf)
    except (TypeError, ValueError) as e:
        pf.close()
        pytest.fail(e)

    del model

    with open(pickle_file, 'rb') as pf:
        cu_after_pickle_model = pickle.load(pf)
    func_assert(cu_after_pickle_model, X_test)


def make_classification_dataset(datatype, nrows, ncols, n_info):
    X, y = make_classification(n_samples=nrows, n_features=ncols,
                               n_informative=n_info,
                               random_state=0, n_classes=2)
    X = X.astype(datatype)
    y = y.astype(np.int32)
    X_train, X_test, y_train, y_test = train_test_split(X, y, train_size=0.8)
    return X_train, y_train, X_test


def make_dataset(datatype, nrows, ncols, n_info):
    X, y = make_regression(n_samples=nrows, n_features=ncols,
                           n_informative=n_info, random_state=0)
    X = X.astype(datatype)
    y = y.astype(datatype)
    X_train, X_test, y_train, y_test = train_test_split(X, y, train_size=0.8)
    return X_train, y_train, X_test


@pytest.mark.parametrize('datatype', [np.float32])
@pytest.mark.parametrize('keys', rf_regression_model.keys())
@pytest.mark.parametrize('nrows', [unit_param(500)])
@pytest.mark.parametrize('ncols', [unit_param(16)])
@pytest.mark.parametrize('n_info', [unit_param(7)])
def test_rf_regression_pickle(tmpdir, datatype, nrows, ncols, n_info, keys):
    result = {}

    def create_mod():
        X_train, y_train, X_test = make_dataset(datatype, nrows,
                                                ncols, n_info)
        model = rf_regression_model[keys]()
        print("model :", model)
        model.fit(X_train, y_train)
        result["rf_reg"] = model.predict(X_test)
        return model, X_test

    def assert_model(pickled_model, X_test):
        assert array_equal(result["rf_reg"], pickled_model.predict(X_test))

    pickle_save_load(tmpdir, create_mod, assert_model)


@pytest.mark.parametrize('datatype', [np.float32])
@pytest.mark.parametrize('keys', rf_classification_model.keys())
@pytest.mark.parametrize('nrows', [unit_param(500)])
@pytest.mark.parametrize('ncols', [unit_param(16)])
@pytest.mark.parametrize('n_info', [unit_param(7)])
def test_rf_classification_pickle(tmpdir, datatype, keys,
                                  nrows, ncols, n_info):
    result = {}

    def create_mod():
        X_train, y_train, X_test = make_classification_dataset(datatype, nrows,
                                                               ncols, n_info)
        model = rf_classification_model[keys]()
        model.fit(X_train, y_train)
        result["rf_class"] = model.predict(X_test)
        return model, X_test

    def assert_model(pickled_model, X_test):
        assert array_equal(result["rf_class"], pickled_model.predict(X_test))

    pickle_save_load(tmpdir, create_mod, assert_model)


@pytest.mark.parametrize('datatype', [np.float32, np.float64])
@pytest.mark.parametrize('keys', regression_models.keys())
@pytest.mark.parametrize('data_size', [unit_param([500, 20, 10]),
                         stress_param([500000, 1000, 500])])
def test_regressor_pickle(tmpdir, datatype, keys, data_size):
    result = {}

    def create_mod():
        nrows, ncols, n_info = data_size
        X_train, y_train, X_test = make_dataset(datatype, nrows,
                                                ncols, n_info)
        model = regression_models[keys]()
        model.fit(X_train, y_train)
        result["regressor"] = model.predict(X_test)
        return model, X_test

    def assert_model(pickled_model, X_test):
        assert array_equal(result["regressor"], pickled_model.predict(X_test))

    pickle_save_load(tmpdir, create_mod, assert_model)


@pytest.mark.parametrize('datatype', [np.float32, np.float64])
@pytest.mark.parametrize('keys', solver_models.keys())
@pytest.mark.parametrize('data_size', [unit_param([500, 20, 10]),
                         stress_param([500000, 1000, 500])])
def test_solver_pickle(tmpdir, datatype, keys, data_size):
    result = {}

    def create_mod():
        nrows, ncols, n_info = data_size
        X_train, y_train, X_test = make_dataset(datatype, nrows,
                                                ncols, n_info)
        model = solver_models[keys]()
        model.fit(X_train, y_train)
        result["solver"] = model.predict(X_test)
        return model, X_test

    def assert_model(pickled_model, X_test):
        assert array_equal(result["solver"], pickled_model.predict(X_test))

    pickle_save_load(tmpdir, create_mod, assert_model)


@pytest.mark.parametrize('datatype', [np.float32, np.float64])
@pytest.mark.parametrize('keys', cluster_models.keys())
@pytest.mark.parametrize('data_size', [unit_param([500, 20, 10]),
                         stress_param([500000, 1000, 500])])
def test_cluster_pickle(tmpdir, datatype, keys, data_size):
    result = {}

    def create_mod():
        nrows, ncols, n_info = data_size
        X_train, y_train, X_test = make_dataset(datatype, nrows,
                                                ncols, n_info)
        model = cluster_models[keys]()
        model.fit(X_train)
        result["cluster"] = model.predict(X_test)
        return model, X_test

    def assert_model(pickled_model, X_test):
        assert array_equal(result["cluster"], pickled_model.predict(X_test))

    pickle_save_load(tmpdir, create_mod, assert_model)


@pytest.mark.parametrize('datatype', [np.float32, np.float64])
@pytest.mark.parametrize('keys', decomposition_models_xfail.values())
@pytest.mark.parametrize('data_size', [unit_param([500, 20, 10]),
                         stress_param([500000, 1000, 500])])
@pytest.mark.xfail
def test_decomposition_pickle(tmpdir, datatype, keys, data_size):
    result = {}

    def create_mod():
        nrows, ncols, n_info = data_size
        X_train, y_train, X_test = make_dataset(datatype, nrows,
                                                ncols, n_info)
        model = decomposition_models_xfail[keys]()
        result["decomposition"] = model.fit_transform(X_train)
        return model, X_train

    def assert_model(pickled_model, X_test):
        assert array_equal(result["decomposition"],
                           pickled_model.transform(X_test))

    pickle_save_load(tmpdir, create_mod, assert_model)


@pytest.mark.parametrize('datatype', [np.float32, np.float64])
@pytest.mark.parametrize('keys', umap_model.keys())
def test_umap_pickle(tmpdir, datatype, keys):
    result = {}

<<<<<<< HEAD
    def create_mod():
        X_train = load_iris().data
=======
    X_train = load_iris().data
>>>>>>> 34f3144b

        model = umap_model[keys]()
        cu_before_pickle_transform = model.fit_transform(X_train)

        result["umap_embedding"] = model.embedding_

<<<<<<< HEAD
        n_neighbors = model.n_neighbors
=======
    n_neighbors = model.n_neighbors

    cu_trust_before = trustworthiness(X_train,
                                      cu_before_pickle_transform,
                                      n_neighbors)
>>>>>>> 34f3144b

        result["umap"] = trustworthiness(X_train,
                                         cu_before_pickle_transform,
                                         n_neighbors)
        return model, X_train

    def assert_model(pickled_model, X_train):
        cu_after_embed = pickled_model.embedding_

        n_neighbors = pickled_model.n_neighbors
        assert array_equal(result["umap_embedding"][0][0],
                           cu_after_embed[0][0])

<<<<<<< HEAD
        cu_trust_after = trustworthiness(X_train,
                                         pickled_model.transform(X_train),
                                         n_neighbors)
        assert cu_trust_after >= result["umap"] - 0.2

    pickle_save_load(tmpdir, create_mod, assert_model)
=======
    assert array_equal(cu_before_embed[0][0], cu_after_embed[0][0])

    cu_after_pickle_transform = cu_after_pickle_model.transform(X_train)
    cu_trust_after = trustworthiness(X_train, cu_after_pickle_transform,
                                     n_neighbors)

    assert cu_trust_after >= cu_trust_before - 0.2
    assert array_equal(cu_before_embed[0][0], cu_after_embed[0][0])
>>>>>>> 34f3144b


@pytest.mark.parametrize('datatype', [np.float32, np.float64])
@pytest.mark.parametrize('keys', decomposition_models.keys())
@pytest.mark.parametrize('data_size', [unit_param([500, 20, 10]),
                         stress_param([500000, 1000, 500])])
@pytest.mark.xfail
def test_decomposition_pickle_xfail(tmpdir, datatype, keys, data_size):
    result = {}

    def create_mod():
        nrows, ncols, n_info = data_size
        X_train, _, _ = make_dataset(datatype, nrows,
                                     ncols, n_info)
        model = decomposition_models[keys]()
        result["decomposition"] = model.fit_transform(X_train)
        return model, X_train

    def assert_model(pickled_model, X_test):
        assert array_equal(result["decomposition"],
                           pickled_model.transform(X_test))

    pickle_save_load(tmpdir, create_mod, assert_model)


@pytest.mark.parametrize('datatype', [np.float32, np.float64])
@pytest.mark.parametrize('keys', neighbor_models.keys())
@pytest.mark.parametrize('data_info', [unit_param([500, 20, 10, 5]),
                         stress_param([500000, 1000, 500, 50])])
def test_neighbors_pickle(tmpdir, datatype, keys, data_info):
    result = {}

    def create_mod():
        nrows, ncols, n_info, k = data_info
        X_train, _, X_test = make_dataset(datatype, nrows, ncols, n_info)

        model = neighbor_models[keys]()
        model.fit(X_train)
        result["neighbors_D"], result["neighbors_I"] = \
            model.kneighbors(X_test, n_neighbors=k)
        return model, X_test

    def assert_model(pickled_model, X_test):
        D_after, I_after = pickled_model.kneighbors(X_test,
                                                    n_neighbors=data_info[3])
        assert array_equal(result["neighbors_D"], D_after)
        assert array_equal(result["neighbors_I"], I_after)

    pickle_save_load(tmpdir, create_mod, assert_model)


@pytest.mark.parametrize('datatype', [np.float32, np.float64])
@pytest.mark.parametrize('data_info', [unit_param([500, 20, 10, 5]),
                         stress_param([500000, 1000, 500, 50])])
def test_neighbors_pickle_nofit(tmpdir, datatype, data_info):
    result = {}
    """
    Note: This test digs down a bit far into the
    internals of the implementation, but it's
    important that regressions do not occur
    from changes to the class.
    """

    def create_mod():
        nrows, ncols, n_info, k = data_info
        X_train, _, X_test = make_dataset(datatype, nrows, ncols, n_info)
        model = cuml.neighbors.NearestNeighbors()
        result["model"] = model
        return model, [X_train, X_test]

    def assert_model(loaded_model, X):
        state = loaded_model.__dict__
        assert state["n_indices"] == 0
        assert "X_m" not in state

<<<<<<< HEAD
        loaded_model.fit(X[0])

        state = loaded_model.__dict__
=======
    assert state["n_indices"] == 0
    assert "X_m" not in state
>>>>>>> 34f3144b

        assert state["n_indices"] == 1
        assert "X_m" in state

    pickle_save_load(tmpdir, create_mod, assert_model)


@pytest.mark.parametrize('datatype', [np.float32, np.float64])
@pytest.mark.parametrize('keys', dbscan_model.keys())
@pytest.mark.parametrize('data_size', [unit_param([500, 20, 10]),
                         stress_param([500000, 1000, 500])])
def test_dbscan_pickle(tmpdir, datatype, keys, data_size):
    result = {}

    def create_mod():
        nrows, ncols, n_info = data_size
        X_train, _, _ = make_dataset(datatype, nrows, ncols, n_info)
        model = dbscan_model[keys]()
        result["dbscan"] = model.fit_predict(X_train).to_array()
        return model, X_train

    def assert_model(pickled_model, X_train):
        pickle_after_predict = pickled_model.fit_predict(X_train).to_array()
        assert array_equal(result["dbscan"], pickle_after_predict)

    pickle_save_load(tmpdir, create_mod, assert_model)


def test_tsne_pickle(tmpdir):
    result = {}

    def create_mod():
        iris = load_iris()
        iris_selection = np.random.RandomState(42).choice(
            [True, False], 150, replace=True, p=[0.75, 0.25])
        X = iris.data[iris_selection]

        model = cuml.manifold.TSNE(n_components=2, random_state=199)
        result["model"] = model
        return model, X

    def assert_model(pickled_model, X):
        model_params = pickled_model.__dict__
        # Confirm params in model are identical
        new_keys = set(model_params.keys())
        for key, value in zip(model_params.keys(), model_params.values()):
            assert (model_params[key] == value)
            new_keys -= set([key])

        # Check all keys have been checked
        assert(len(new_keys) == 0)

        # Transform data
        result["fit_model"] = pickled_model.fit(X)
        result["data"] = X
        result["trust"] = trustworthiness(X, pickled_model.Y, 10)

    def create_mod_2():
        model = result["fit_model"]
        return model, result["data"]

    def assert_second_model(pickled_model, X):
        trust_after = trustworthiness(X, pickled_model.Y.to_pandas(), 10)
        assert result["trust"] == trust_after

    pickle_save_load(tmpdir, create_mod, assert_model)
    pickle_save_load(tmpdir, create_mod_2, assert_second_model)


@pytest.mark.parametrize('datatype', [np.float32, np.float64])
def test_svm_pickle(tmpdir, datatype):
    result = {}

    def create_mod():
        model = cuml.svm.SVC()
        iris = load_iris()
        iris_selection = np.random.RandomState(42).choice(
            [True, False], 150, replace=True, p=[0.75, 0.25])
        X_train = iris.data[iris_selection]
        y_train = iris.target[iris_selection]
        y_train = (y_train > 0).astype(datatype)
        data = [X_train, y_train]
        result["model"] = model.fit(X_train, y_train)
        return model, data

    def assert_model(pickled_model, data):
        compare_svm(result["model"], pickled_model, data[0], data[1], cmp_sv=0,
                    dcoef_tol=0)<|MERGE_RESOLUTION|>--- conflicted
+++ resolved
@@ -252,27 +252,14 @@
 def test_umap_pickle(tmpdir, datatype, keys):
     result = {}
 
-<<<<<<< HEAD
     def create_mod():
         X_train = load_iris().data
-=======
-    X_train = load_iris().data
->>>>>>> 34f3144b
 
         model = umap_model[keys]()
         cu_before_pickle_transform = model.fit_transform(X_train)
 
         result["umap_embedding"] = model.embedding_
-
-<<<<<<< HEAD
         n_neighbors = model.n_neighbors
-=======
-    n_neighbors = model.n_neighbors
-
-    cu_trust_before = trustworthiness(X_train,
-                                      cu_before_pickle_transform,
-                                      n_neighbors)
->>>>>>> 34f3144b
 
         result["umap"] = trustworthiness(X_train,
                                          cu_before_pickle_transform,
@@ -286,23 +273,12 @@
         assert array_equal(result["umap_embedding"][0][0],
                            cu_after_embed[0][0])
 
-<<<<<<< HEAD
         cu_trust_after = trustworthiness(X_train,
                                          pickled_model.transform(X_train),
                                          n_neighbors)
         assert cu_trust_after >= result["umap"] - 0.2
 
     pickle_save_load(tmpdir, create_mod, assert_model)
-=======
-    assert array_equal(cu_before_embed[0][0], cu_after_embed[0][0])
-
-    cu_after_pickle_transform = cu_after_pickle_model.transform(X_train)
-    cu_trust_after = trustworthiness(X_train, cu_after_pickle_transform,
-                                     n_neighbors)
-
-    assert cu_trust_after >= cu_trust_before - 0.2
-    assert array_equal(cu_before_embed[0][0], cu_after_embed[0][0])
->>>>>>> 34f3144b
 
 
 @pytest.mark.parametrize('datatype', [np.float32, np.float64])
@@ -377,15 +353,9 @@
         state = loaded_model.__dict__
         assert state["n_indices"] == 0
         assert "X_m" not in state
-
-<<<<<<< HEAD
         loaded_model.fit(X[0])
 
         state = loaded_model.__dict__
-=======
-    assert state["n_indices"] == 0
-    assert "X_m" not in state
->>>>>>> 34f3144b
 
         assert state["n_indices"] == 1
         assert "X_m" in state
