--- conflicted
+++ resolved
@@ -1,263 +1,255 @@
-# Copyright (c) 2019, NVIDIA CORPORATION.
-#
-# Licensed under the Apache License, Version 2.0 (the "License");
-# you may not use this file except in compliance with the License.
-# You may obtain a copy of the License at
-#
-#     http://www.apache.org/licenses/LICENSE-2.0
-#
-# Unless required by applicable law or agreed to in writing, software
-# distributed under the License is distributed on an "AS IS" BASIS,
-# WITHOUT WARRANTIES OR CONDITIONS OF ANY KIND, either express or implied.
-# See the License for the specific language governing permissions and
-# limitations under the License.
-#
-
-import pytest
-import cuml
-from cuml.test.utils import array_equal
-import numpy as np
-from sklearn.datasets import load_iris
-from sklearn.datasets import make_regression
-import pickle
-from sklearn.manifold.t_sne import trustworthiness
-
-regression_models = dict(
-    LinearRegression=cuml.LinearRegression(),
-    Lasso=cuml.Lasso(),
-    Ridge=cuml.Ridge(),
-    ElasticNet=cuml.ElasticNet()
-)
-
-solver_models = dict(
-    CD=cuml.CD(),
-    SGD=cuml.SGD(eta0=0.005)
-)
-
-cluster_models = dict(
-    KMeans=cuml.KMeans()
-)
-
-decomposition_models = dict(
-    PCA=cuml.PCA(),
-    TruncatedSVD=cuml.TruncatedSVD(),
-)
-
-
-decomposition_models_xfail = dict(
-    GaussianRandomProjection=cuml.GaussianRandomProjection(),
-    SparseRandomProjection=cuml.SparseRandomProjection()
-)
-
-neighbor_models = dict(
-    NearestNeighbors=cuml.NearestNeighbors()
-)
-
-dbscan_model = dict(
-    DBSCAN=cuml.DBSCAN()
-)
-
-umap_model = dict(
-    UMAP=cuml.UMAP()
-)
-
-
-def unit_param(*args, **kwargs):
-    return pytest.param(*args, **kwargs, marks=pytest.mark.unit)
-
-
-def quality_param(*args, **kwargs):
-    return pytest.param(*args, **kwargs, marks=pytest.mark.quality)
-
-
-def stress_param(*args, **kwargs):
-    return pytest.param(*args, **kwargs, marks=pytest.mark.stress)
-
-
-def pickle_save_load(tmpdir, model):
-    pickle_file = tmpdir.join('cu_model.pickle')
-
-    try:
-        with open(pickle_file, 'wb') as pf:
-            pickle.dump(model, pf)
-    except (TypeError, ValueError) as e:
-        pf.close()
-        pytest.fail(e)
-
-    with open(pickle_file, 'rb') as pf:
-        cu_after_pickle_model = pickle.load(pf)
-
-    return cu_after_pickle_model
-
-
-def make_dataset(datatype, nrows, ncols):
-    train_rows = np.int32(nrows*0.8)
-    X, y = make_regression(n_samples=nrows, n_features=ncols,
-                           random_state=0)
-    X_test = np.asarray(X[train_rows:, :]).astype(datatype)
-    X_train = np.asarray(X[:train_rows, :]).astype(datatype)
-    y_train = np.asarray(y[:train_rows, ]).astype(datatype)
-
-    return X_train, y_train, X_test
-
-
-@pytest.mark.parametrize('datatype', [np.float32, np.float64])
-@pytest.mark.parametrize('model', regression_models.values())
-@pytest.mark.parametrize('nrows', [unit_param(20)])
-@pytest.mark.parametrize('ncols', [unit_param(3)])
-def test_regressor_pickle(tmpdir, datatype, model, nrows, ncols):
-    X_train, y_train, X_test = make_dataset(datatype, nrows, ncols)
-
-    model.fit(X_train, y_train)
-    cu_before_pickle_predict = model.predict(X_test).to_array()
-
-    cu_after_pickle_model = pickle_save_load(tmpdir, model)
-
-    cu_after_pickle_predict = cu_after_pickle_model.predict(X_test).to_array()
-
-    assert array_equal(cu_before_pickle_predict, cu_after_pickle_predict)
-
-
-@pytest.mark.parametrize('datatype', [np.float32, np.float64])
-@pytest.mark.parametrize('model', solver_models.values())
-@pytest.mark.parametrize('nrows', [unit_param(20)])
-@pytest.mark.parametrize('ncols', [unit_param(3)])
-def test_solver_pickle(tmpdir, datatype, model, nrows, ncols):
-    X_train, y_train, X_test = make_dataset(datatype, nrows, ncols)
-
-    model.fit(X_train, y_train)
-    cu_before_pickle_predict = model.predict(X_test).to_array()
-
-    cu_after_pickle_model = pickle_save_load(tmpdir, model)
-
-    cu_after_pickle_predict = cu_after_pickle_model.predict(X_test).to_array()
-
-    assert array_equal(cu_before_pickle_predict, cu_after_pickle_predict)
-
-
-@pytest.mark.parametrize('datatype', [np.float32, np.float64])
-@pytest.mark.parametrize('model', cluster_models.values())
-@pytest.mark.parametrize('nrows', [unit_param(20)])
-@pytest.mark.parametrize('ncols', [unit_param(3)])
-def test_cluster_pickle(tmpdir, datatype, model, nrows, ncols):
-    X_train, _, X_test = make_dataset(datatype, nrows, ncols)
-
-    model.fit(X_train)
-    cu_before_pickle_predict = model.predict(X_test).to_array()
-
-    cu_after_pickle_model = pickle_save_load(tmpdir, model)
-
-    cu_after_pickle_predict = cu_after_pickle_model.predict(X_test).to_array()
-
-    assert array_equal(cu_before_pickle_predict, cu_after_pickle_predict)
-
-
-@pytest.mark.parametrize('datatype', [np.float32, np.float64])
-@pytest.mark.parametrize('model', decomposition_models_xfail.values())
-@pytest.mark.parametrize('nrows', [unit_param(20)])
-@pytest.mark.parametrize('ncols', [unit_param(3)])
-@pytest.mark.xfail
-def test_decomposition_pickle(tmpdir, datatype, model, nrows,
-                              ncols):
-    X_train, _, _ = make_dataset(datatype, nrows, ncols)
-
-    cu_before_pickle_transform = model.fit_transform(X_train)
-
-    cu_after_pickle_model = pickle_save_load(tmpdir, model)
-
-    cu_after_pickle_transform = cu_after_pickle_model.transform(X_train)
-
-    assert array_equal(cu_before_pickle_transform, cu_after_pickle_transform)
-
-
-@pytest.mark.parametrize('datatype', [np.float32, np.float64])
-@pytest.mark.parametrize('model', umap_model.values())
-<<<<<<< HEAD
-@pytest.mark.parametrize('nrows', [unit_param(20)])
-@pytest.mark.parametrize('ncols', [unit_param(3)])
-def test_umap_pickle(tmpdir, datatype, model, nrows, ncols):
-
-    iris = load_iris()
-    iris_selection = np.random.RandomState(42).choice(
-        [True, False], 150, replace=True, p=[0.75, 0.25])
-    X_train = iris.data[iris_selection]
-
-    cu_before_pickle_transform = model.fit_transform(X_train)
-
-    cu_before_embed = model.arr_embed
-
-    cu_trust_before = trustworthiness(X_train,
-                                      cu_before_pickle_transform, 10)
-
-    cu_after_pickle_model = pickle_save_load(tmpdir, model)
-
-    cu_after_pickle_transform = cu_after_pickle_model.transform(X_train)
-
-    cu_after_embed = model.arr_embed
-
-    cu_trust_after = trustworthiness(X_train, cu_after_pickle_transform, 10)
-
-    assert array_equal(cu_before_embed, cu_after_embed)
-    assert cu_trust_after >= cu_trust_before - 0.2
-
-
-@pytest.mark.parametrize('datatype', [np.float32, np.float64])
-@pytest.mark.parametrize('model', decomposition_models.values())
-=======
->>>>>>> 14fae247
-@pytest.mark.parametrize('nrows', [unit_param(20)])
-@pytest.mark.parametrize('ncols', [unit_param(3)])
-def test_umap_pickle(tmpdir, datatype, model, nrows, ncols):
-    X_train, _, _ = make_dataset(datatype, nrows, ncols)
-
-    cu_before_pickle_transform = model.fit_transform(X_train)
-
-    cu_trust_before = trustworthiness(X_train,
-                                      cu_before_pickle_transform, 10)
-
-    cu_after_pickle_model = pickle_save_load(tmpdir, model)
-
-    # transforming the space requires a new optimization step. Just verify
-    # the original embedded space loaded properly (same as fit_transform)
-    cu_trust_after = trustworthiness(X_train,
-                                     cu_after_pickle_model.arr_embed, 10)
-
-    assert cu_trust_before == cu_trust_after
-
-
-@pytest.mark.parametrize('datatype', [np.float32, np.float64])
-@pytest.mark.parametrize('model', neighbor_models.values())
-@pytest.mark.parametrize('nrows', [unit_param(20)])
-@pytest.mark.parametrize('ncols', [unit_param(3)])
-@pytest.mark.parametrize('k', [unit_param(3)])
-def test_neighbors_pickle(tmpdir, datatype, model, nrows,
-                          ncols, k):
-    X_train, _, X_test = make_dataset(datatype, nrows, ncols)
-
-    model.fit(X_train)
-    D_before, I_before = model.kneighbors(X_test, k=k)
-
-    cu_after_pickle_model = pickle_save_load(tmpdir, model)
-
-    D_after, I_after = cu_after_pickle_model.kneighbors(X_test, k=k)
-
-    assert array_equal(D_before, D_after)
-    assert array_equal(I_before, I_after)
-
-
-@pytest.mark.parametrize('datatype', [np.float32, np.float64])
-@pytest.mark.parametrize('model', dbscan_model.values())
-@pytest.mark.parametrize('nrows', [unit_param(20)])
-@pytest.mark.parametrize('ncols', [unit_param(3)])
-def test_dbscan_pickle(tmpdir, datatype, model, nrows, ncols):
-    X_train, _, _ = make_dataset(datatype, nrows, ncols)
-
-    cu_before_pickle_predict = model.fit_predict(X_train).to_array()
-
-    cu_after_pickle_model = pickle_save_load(tmpdir, model)
-
-    cu_after_pickle_predict = cu_after_pickle_model.fit_predict(
-                              X_train
-                              ).to_array()
-
-    assert array_equal(cu_before_pickle_predict, cu_after_pickle_predict)
+# Copyright (c) 2019, NVIDIA CORPORATION.
+#
+# Licensed under the Apache License, Version 2.0 (the "License");
+# you may not use this file except in compliance with the License.
+# You may obtain a copy of the License at
+#
+#     http://www.apache.org/licenses/LICENSE-2.0
+#
+# Unless required by applicable law or agreed to in writing, software
+# distributed under the License is distributed on an "AS IS" BASIS,
+# WITHOUT WARRANTIES OR CONDITIONS OF ANY KIND, either express or implied.
+# See the License for the specific language governing permissions and
+# limitations under the License.
+#
+
+import pytest
+import cuml
+from cuml.test.utils import array_equal
+import numpy as np
+from sklearn.datasets import load_iris
+from sklearn.datasets import make_regression
+import pickle
+from sklearn.manifold.t_sne import trustworthiness
+
+regression_models = dict(
+    LinearRegression=cuml.LinearRegression(),
+    Lasso=cuml.Lasso(),
+    Ridge=cuml.Ridge(),
+    ElasticNet=cuml.ElasticNet()
+)
+
+solver_models = dict(
+    CD=cuml.CD(),
+    SGD=cuml.SGD(eta0=0.005)
+)
+
+cluster_models = dict(
+    KMeans=cuml.KMeans()
+)
+
+decomposition_models = dict(
+    PCA=cuml.PCA(),
+    TruncatedSVD=cuml.TruncatedSVD(),
+)
+
+
+decomposition_models_xfail = dict(
+    GaussianRandomProjection=cuml.GaussianRandomProjection(),
+    SparseRandomProjection=cuml.SparseRandomProjection()
+)
+
+neighbor_models = dict(
+    NearestNeighbors=cuml.NearestNeighbors()
+)
+
+dbscan_model = dict(
+    DBSCAN=cuml.DBSCAN()
+)
+
+umap_model = dict(
+    UMAP=cuml.UMAP()
+)
+
+
+def unit_param(*args, **kwargs):
+    return pytest.param(*args, **kwargs, marks=pytest.mark.unit)
+
+
+def quality_param(*args, **kwargs):
+    return pytest.param(*args, **kwargs, marks=pytest.mark.quality)
+
+
+def stress_param(*args, **kwargs):
+    return pytest.param(*args, **kwargs, marks=pytest.mark.stress)
+
+
+def pickle_save_load(tmpdir, model):
+    pickle_file = tmpdir.join('cu_model.pickle')
+
+    try:
+        with open(pickle_file, 'wb') as pf:
+            pickle.dump(model, pf)
+    except (TypeError, ValueError) as e:
+        pf.close()
+        pytest.fail(e)
+
+    with open(pickle_file, 'rb') as pf:
+        cu_after_pickle_model = pickle.load(pf)
+
+    return cu_after_pickle_model
+
+
+def make_dataset(datatype, nrows, ncols):
+    train_rows = np.int32(nrows*0.8)
+    X, y = make_regression(n_samples=nrows, n_features=ncols,
+                           random_state=0)
+    X_test = np.asarray(X[train_rows:, :]).astype(datatype)
+    X_train = np.asarray(X[:train_rows, :]).astype(datatype)
+    y_train = np.asarray(y[:train_rows, ]).astype(datatype)
+
+    return X_train, y_train, X_test
+
+
+@pytest.mark.parametrize('datatype', [np.float32, np.float64])
+@pytest.mark.parametrize('model', regression_models.values())
+@pytest.mark.parametrize('nrows', [unit_param(20)])
+@pytest.mark.parametrize('ncols', [unit_param(3)])
+def test_regressor_pickle(tmpdir, datatype, model, nrows, ncols):
+    X_train, y_train, X_test = make_dataset(datatype, nrows, ncols)
+
+    model.fit(X_train, y_train)
+    cu_before_pickle_predict = model.predict(X_test).to_array()
+
+    cu_after_pickle_model = pickle_save_load(tmpdir, model)
+
+    cu_after_pickle_predict = cu_after_pickle_model.predict(X_test).to_array()
+
+    assert array_equal(cu_before_pickle_predict, cu_after_pickle_predict)
+
+
+@pytest.mark.parametrize('datatype', [np.float32, np.float64])
+@pytest.mark.parametrize('model', solver_models.values())
+@pytest.mark.parametrize('nrows', [unit_param(20)])
+@pytest.mark.parametrize('ncols', [unit_param(3)])
+def test_solver_pickle(tmpdir, datatype, model, nrows, ncols):
+    X_train, y_train, X_test = make_dataset(datatype, nrows, ncols)
+
+    model.fit(X_train, y_train)
+    cu_before_pickle_predict = model.predict(X_test).to_array()
+
+    cu_after_pickle_model = pickle_save_load(tmpdir, model)
+
+    cu_after_pickle_predict = cu_after_pickle_model.predict(X_test).to_array()
+
+    assert array_equal(cu_before_pickle_predict, cu_after_pickle_predict)
+
+
+@pytest.mark.parametrize('datatype', [np.float32, np.float64])
+@pytest.mark.parametrize('model', cluster_models.values())
+@pytest.mark.parametrize('nrows', [unit_param(20)])
+@pytest.mark.parametrize('ncols', [unit_param(3)])
+def test_cluster_pickle(tmpdir, datatype, model, nrows, ncols):
+    X_train, _, X_test = make_dataset(datatype, nrows, ncols)
+
+    model.fit(X_train)
+    cu_before_pickle_predict = model.predict(X_test).to_array()
+
+    cu_after_pickle_model = pickle_save_load(tmpdir, model)
+
+    cu_after_pickle_predict = cu_after_pickle_model.predict(X_test).to_array()
+
+    assert array_equal(cu_before_pickle_predict, cu_after_pickle_predict)
+
+
+@pytest.mark.parametrize('datatype', [np.float32, np.float64])
+@pytest.mark.parametrize('model', decomposition_models_xfail.values())
+@pytest.mark.parametrize('nrows', [unit_param(20)])
+@pytest.mark.parametrize('ncols', [unit_param(3)])
+@pytest.mark.xfail
+def test_decomposition_pickle(tmpdir, datatype, model, nrows,
+                              ncols):
+    X_train, _, _ = make_dataset(datatype, nrows, ncols)
+
+    cu_before_pickle_transform = model.fit_transform(X_train)
+
+    cu_after_pickle_model = pickle_save_load(tmpdir, model)
+
+    cu_after_pickle_transform = cu_after_pickle_model.transform(X_train)
+
+    assert array_equal(cu_before_pickle_transform, cu_after_pickle_transform)
+
+
+@pytest.mark.parametrize('datatype', [np.float32, np.float64])
+@pytest.mark.parametrize('model', umap_model.values())
+@pytest.mark.parametrize('nrows', [unit_param(20)])
+@pytest.mark.parametrize('ncols', [unit_param(3)])
+def test_umap_pickle(tmpdir, datatype, model, nrows, ncols):
+
+    iris = load_iris()
+    iris_selection = np.random.RandomState(42).choice(
+        [True, False], 150, replace=True, p=[0.75, 0.25])
+    X_train = iris.data[iris_selection]
+
+    cu_before_pickle_transform = model.fit_transform(X_train)
+
+    cu_before_embed = model.arr_embed
+
+    cu_trust_before = trustworthiness(X_train,
+                                      cu_before_pickle_transform, 10)
+
+    cu_after_pickle_model = pickle_save_load(tmpdir, model)
+
+    cu_after_pickle_transform = cu_after_pickle_model.transform(X_train)
+
+    cu_after_embed = model.arr_embed
+
+    cu_trust_after = trustworthiness(X_train, cu_after_pickle_transform, 10)
+
+    assert array_equal(cu_before_embed, cu_after_embed)
+    assert cu_trust_after >= cu_trust_before - 0.2
+
+
+@pytest.mark.parametrize('datatype', [np.float32, np.float64])
+@pytest.mark.parametrize('model', decomposition_models.values())
+@pytest.mark.parametrize('nrows', [unit_param(20)])
+@pytest.mark.parametrize('ncols', [unit_param(3)])
+@pytest.mark.xfail
+def test_decomposition_pickle_xfail(tmpdir, datatype, model, nrows, ncols):
+    X_train, _, _ = make_dataset(datatype, nrows, ncols)
+
+    cu_before_pickle_transform = model.fit_transform(X_train)
+
+    cu_after_pickle_model = pickle_save_load(tmpdir, model)
+
+    cu_after_pickle_transform = cu_after_pickle_model.transform(X_train)
+
+    assert cu_trust_before == cu_trust_after
+
+
+@pytest.mark.parametrize('datatype', [np.float32, np.float64])
+@pytest.mark.parametrize('model', neighbor_models.values())
+@pytest.mark.parametrize('nrows', [unit_param(20)])
+@pytest.mark.parametrize('ncols', [unit_param(3)])
+@pytest.mark.parametrize('k', [unit_param(3)])
+def test_neighbors_pickle(tmpdir, datatype, model, nrows,
+                          ncols, k):
+    X_train, _, X_test = make_dataset(datatype, nrows, ncols)
+
+    model.fit(X_train)
+    D_before, I_before = model.kneighbors(X_test, k=k)
+
+    cu_after_pickle_model = pickle_save_load(tmpdir, model)
+
+    D_after, I_after = cu_after_pickle_model.kneighbors(X_test, k=k)
+
+    assert array_equal(D_before, D_after)
+    assert array_equal(I_before, I_after)
+
+
+@pytest.mark.parametrize('datatype', [np.float32, np.float64])
+@pytest.mark.parametrize('model', dbscan_model.values())
+@pytest.mark.parametrize('nrows', [unit_param(20)])
+@pytest.mark.parametrize('ncols', [unit_param(3)])
+def test_dbscan_pickle(tmpdir, datatype, model, nrows, ncols):
+    X_train, _, _ = make_dataset(datatype, nrows, ncols)
+
+    cu_before_pickle_predict = model.fit_predict(X_train).to_array()
+
+    cu_after_pickle_model = pickle_save_load(tmpdir, model)
+
+    cu_after_pickle_predict = cu_after_pickle_model.fit_predict(
+                              X_train
+                              ).to_array()
+
+    assert array_equal(cu_before_pickle_predict, cu_after_pickle_predict)