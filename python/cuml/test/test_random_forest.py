--- conflicted
+++ resolved
@@ -63,13 +63,8 @@
     # Initialize, fit and predict using cuML's
     # random forest classification model
     cuml_model = curfc(max_features=max_features, rows_sample=rows_sample,
-<<<<<<< HEAD
                        n_bins=16, split_algo=split_algo, split_criterion=0,
                        min_rows_per_node=2, seed=123, n_streams=1,
-=======
-                       n_bins=8, split_algo=split_algo, split_criterion=0,
-                       min_rows_per_node=2,
->>>>>>> 6e3e0e99
                        n_estimators=40, handle=handle, max_leaves=-1,
                        max_depth=16)
     cuml_model.fit(X_train, y_train)
@@ -158,11 +153,7 @@
 
 
 @pytest.mark.parametrize('datatype', [np.float32])
-<<<<<<< HEAD
-@pytest.mark.parametrize('column_info', [unit_param([16, 7]),
-=======
 @pytest.mark.parametrize('column_info', [unit_param([20, 10]),
->>>>>>> 6e3e0e99
                          quality_param([200, 100]),
                          stress_param([500, 350])])
 @pytest.mark.parametrize('nrows', [unit_param(500), quality_param(5000),
