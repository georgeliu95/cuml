--- conflicted
+++ resolved
@@ -23,7 +23,6 @@
 
 from sklearn.neighbors import NearestNeighbors as skKNN
 from sklearn.datasets.samples_generator import make_blobs
-<<<<<<< HEAD
 import cudf
 import pandas as pd
 import numpy as np
@@ -101,24 +100,11 @@
 @pytest.mark.parametrize('k', [unit_param(3), quality_param(30),
                          stress_param(50)])
 def test_cuml_against_sklearn(input_type, nrows, n_feats, k):
-=======
-
-
-@pytest.mark.parametrize('input_type', ['ndarray'])
-@pytest.mark.parametrize('nrows', [unit_param(20), quality_param(5000),
-                         stress_param(500000)])
-@pytest.mark.parametrize('feature_info', [unit_param([3, 3]),
-                         quality_param([100, 30]),
-                         stress_param([1000, 50])])
-def test_knn(input_type, nrows, feature_info):
-    n_feats, k = feature_info
->>>>>>> 83b72c6c
     n_samples = nrows
     X, y = make_blobs(n_samples=n_samples,
                       n_features=n_feats, random_state=0)
 
     knn_cu = cuKNN()
-<<<<<<< HEAD
 
     if input_type == 'dataframe':
         X_pd = pd.DataFrame({'fea%d' % i: X[0:, i] for i
@@ -134,8 +120,6 @@
         I_cuml_arr = np.asarray(I_cuml.as_gpu_matrix(order="C"))
 
     elif input_type == 'ndarray':
-=======
->>>>>>> 83b72c6c
 
     knn_cu.fit(X)
     D_cuml, I_cuml = knn_cu.kneighbors(X, k)
@@ -188,13 +172,10 @@
                       n_features=n_feats, random_state=0)
 
     knn_cu = cuKNN()
-<<<<<<< HEAD
     if input_type == 'dataframe':
         X_pd = pd.DataFrame({'fea%d' % i: X[0:, i] for i in range(X.shape[1])})
         X_cudf = cudf.DataFrame.from_pandas(X_pd)
         knn_cu.fit(X_cudf, convert_dtype=True)
-=======
->>>>>>> 83b72c6c
 
     with pytest.raises(Exception):
         knn_cu.fit(X, convert_dtype=False)
