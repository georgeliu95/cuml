# Copyright (c) 2019, NVIDIA CORPORATION.
#
# Licensed under the Apache License, Version 2.0 (the "License");
# you may not use this file except in compliance with the License.
# You may obtain a copy of the License at
#
#     http://www.apache.org/licenses/LICENSE-2.0
#
# Unless required by applicable law or agreed to in writing, software
# distributed under the License is distributed on an "AS IS" BASIS,
# WITHOUT WARRANTIES OR CONDITIONS OF ANY KIND, either express or implied.
# See the License for the specific language governing permissions and
# limitations under the License.
#

import pytest
from cuml import DBSCAN as cuDBSCAN
from sklearn.cluster import DBSCAN as skDBSCAN
from sklearn.datasets.samples_generator import make_blobs
import pandas as pd
import cudf
import numpy as np
from sklearn.preprocessing import StandardScaler
from cuml.test.utils import fit_predict, get_pattern, clusters_equal


dataset_names = ['noisy_moons', 'varied', 'aniso', 'blobs',
                 'noisy_circles', 'no_structure']


@pytest.mark.parametrize('max_bytes_per_batch', [10, 200, 2e6])
@pytest.mark.parametrize('datatype', [np.float32, np.float64])
@pytest.mark.parametrize('input_type', ['dataframe', 'ndarray'])
<<<<<<< HEAD
@pytest.mark.parametrize('use_handle', [True, False])
def test_dbscan_predict(datatype, input_type, use_handle, max_bytes_per_batch):

    # max_bytes_per_batch sizes: 10=6 batches, 200=2 batches, 2e6=1 batch
=======
def test_dbscan_predict(datatype, input_type, run_stress,
                        run_quality):
    n_samples = 10000
    n_feats = 50
    if run_stress:
        X, y = make_blobs(n_samples=n_samples*50,
                          n_features=n_feats, random_state=0)
    elif run_quality:
        X, y = make_blobs(n_samples=n_samples,
                          n_features=n_feats, random_state=0)
>>>>>>> b6b425ab

    else:
        X = np.array([[1, 2], [2, 2], [2, 3], [8, 7], [8, 8], [25, 80]],
                     dtype=datatype)
    skdbscan = skDBSCAN(eps=3, min_samples=10)
    sk_labels = skdbscan.fit_predict(X)
<<<<<<< HEAD

    handle, stream = get_handle(use_handle)
    cudbscan = cuDBSCAN(handle=handle, eps=3, min_samples=2,
                        max_bytes_per_batch=max_bytes_per_batch)

=======
    cudbscan = cuDBSCAN(eps=3, min_samples=10)
>>>>>>> b6b425ab
    if input_type == 'dataframe':
        X = pd.DataFrame(
            {'fea%d' % i: X[0:, i] for i in range(X.shape[1])})
        X_cudf = cudf.DataFrame.from_pandas(X)
        cu_labels = cudbscan.fit_predict(X_cudf)
    else:
        cu_labels = cudbscan.fit_predict(X)

    for i in range(X.shape[0]):
        assert cu_labels[i] == sk_labels[i]


@pytest.mark.parametrize("name", [
                                 'noisy_moons',
                                 'blobs',
                                 'no_structure'])
def test_dbscan_sklearn_comparison(name, run_stress, run_quality):
    default_base = {'quantile': .3,
                    'eps': .3,
                    'damping': .9,
                    'preference': -200,
                    'n_neighbors': 10,
                    'n_clusters': 20}
    n_samples = 10000
    if run_stress:
        pat = get_pattern(name, n_samples*50)
        params = default_base.copy()
        params.update(pat[1])
        X, y = pat[0]

    elif run_quality:
        pat = get_pattern(name, n_samples)
        params = default_base.copy()
        params.update(pat[1])
        X, y = pat[0]

    else:
        pat = get_pattern(name, np.int32(n_samples/2))
        params = default_base.copy()
        params.update(pat[1])
        X, y = pat[0]

    X = StandardScaler().fit_transform(X)

    dbscan = skDBSCAN(eps=params['eps'], min_samples=5)
    cuml_dbscan = cuDBSCAN(eps=params['eps'], min_samples=5)

    clustering_algorithms = (
        ('sk_DBSCAN', dbscan),
        ('cuml_DBSCAN', cuml_dbscan)
    )

    sk_y_pred, sk_n_clusters = fit_predict(clustering_algorithms[0][1],
                                           clustering_algorithms[0][0], X)

    cu_y_pred, cu_n_clusters = fit_predict(clustering_algorithms[1][1],
                                           clustering_algorithms[1][0], X)

    assert(sk_n_clusters == cu_n_clusters)

    clusters_equal(sk_y_pred, cu_y_pred, sk_n_clusters)<|MERGE_RESOLUTION|>--- conflicted
+++ resolved
@@ -31,14 +31,12 @@
 @pytest.mark.parametrize('max_bytes_per_batch', [10, 200, 2e6])
 @pytest.mark.parametrize('datatype', [np.float32, np.float64])
 @pytest.mark.parametrize('input_type', ['dataframe', 'ndarray'])
-<<<<<<< HEAD
+
 @pytest.mark.parametrize('use_handle', [True, False])
-def test_dbscan_predict(datatype, input_type, use_handle, max_bytes_per_batch):
+def test_dbscan_predict(datatype, input_type, use_handle, max_bytes_per_batch
+                        run_stress, run_quality):
 
     # max_bytes_per_batch sizes: 10=6 batches, 200=2 batches, 2e6=1 batch
-=======
-def test_dbscan_predict(datatype, input_type, run_stress,
-                        run_quality):
     n_samples = 10000
     n_feats = 50
     if run_stress:
@@ -47,22 +45,18 @@
     elif run_quality:
         X, y = make_blobs(n_samples=n_samples,
                           n_features=n_feats, random_state=0)
->>>>>>> b6b425ab
-
+        
     else:
         X = np.array([[1, 2], [2, 2], [2, 3], [8, 7], [8, 8], [25, 80]],
                      dtype=datatype)
     skdbscan = skDBSCAN(eps=3, min_samples=10)
     sk_labels = skdbscan.fit_predict(X)
-<<<<<<< HEAD
+
 
     handle, stream = get_handle(use_handle)
     cudbscan = cuDBSCAN(handle=handle, eps=3, min_samples=2,
                         max_bytes_per_batch=max_bytes_per_batch)
 
-=======
-    cudbscan = cuDBSCAN(eps=3, min_samples=10)
->>>>>>> b6b425ab
     if input_type == 'dataframe':
         X = pd.DataFrame(
             {'fea%d' % i: X[0:, i] for i in range(X.shape[1])})
