--- conflicted
+++ resolved
@@ -77,14 +77,9 @@
 def test_supervised_umap_trustworthiness_on_iris():
     iris = datasets.load_iris()
     data = iris.data
-<<<<<<< HEAD
     embedding = UMAP(n_neighbors=10, min_dist=0.01,
                      verbose=True).fit_transform(data, iris.target)
-=======
-    embedding = UMAP_cuml(n_neighbors=10, min_dist=0.01).fit_transform(
-        data, iris.target
-    )
->>>>>>> ae36d73c
+  
     trust = trustworthiness(iris.data, embedding, 10)
     assert trust >= 0.97
 
@@ -94,14 +89,9 @@
     data = iris.data
     target = iris.target.copy()
     target[25:75] = -1
-<<<<<<< HEAD
-    embedding = UMAP(n_neighbors=10, min_dist=0.01,
+    embedding = UMAP_cuml(n_neighbors=10, min_dist=0.01,
                      verbose=True).fit_transform(data, target)
-=======
-    embedding = UMAP_cuml(n_neighbors=10, min_dist=0.01).fit_transform(
-        data, target
-    )
->>>>>>> ae36d73c
+
     trust = trustworthiness(iris.data, embedding, 10)
     assert trust >= 0.97
 
@@ -109,13 +99,8 @@
 def test_umap_trustworthiness_on_iris():
     iris = datasets.load_iris()
     data = iris.data
-<<<<<<< HEAD
-    embedding = UMAP(n_neighbors=10, min_dist=0.01,
+    embedding = UMAP_cuml(n_neighbors=10, min_dist=0.01,
                      verbose=True).fit_transform(data)
-=======
-    embedding = UMAP_cuml(n_neighbors=10, min_dist=0.01,
-                          verbose=True).fit_transform(data)
->>>>>>> ae36d73c
     trust = trustworthiness(iris.data, embedding, 10)
 
     # We are doing a spectral embedding but not a
