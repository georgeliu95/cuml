--- conflicted
+++ resolved
@@ -143,10 +143,9 @@
     return h, s
 
 
-<<<<<<< HEAD
 def small_regression_dataset(datatype):
-    X, y = make_regression(n_samples=40, n_features=10,
-                           n_informative=7, random_state=10)
+    X, y = make_regression(n_samples=30, n_features=5,
+                           n_informative=3, random_state=10)
     X = X.astype(datatype)
     y = y.astype(datatype)
     X_train, X_test, y_train, y_test = train_test_split(X, y, train_size=0.8,
@@ -165,7 +164,8 @@
                                                         random_state=0)
 
     return X_train, X_test, y_train, y_test
-=======
+
+
 def unit_param(*args, **kwargs):
     return pytest.param(*args, **kwargs, marks=pytest.mark.unit)
 
@@ -175,5 +175,4 @@
 
 
 def stress_param(*args, **kwargs):
-    return pytest.param(*args, **kwargs, marks=pytest.mark.stress)
->>>>>>> da940acd
+    return pytest.param(*args, **kwargs, marks=pytest.mark.stress)