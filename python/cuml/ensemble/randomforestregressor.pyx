#
# Copyright (c) 2019-2020, NVIDIA CORPORATION.
#
# Licensed under the Apache License, Version 2.0 (the "License");
# you may not use this file except in compliance with the License.
# You may obtain a copy of the License at
#
#     http://www.apache.org/licenses/LICENSE-2.0
#
# Unless required by applicable law or agreed to in writing, software
# distributed under the License is distributed on an "AS IS" BASIS,
# WITHOUT WARRANTIES OR CONDITIONS OF ANY KIND, either express or implied.
# See the License for the specific language governing permissions and
# limitations under the License.
#

# cython: profile=False
# distutils: language = c++
# cython: embedsignature = True
# cython: language_level = 3

import numpy as np
import rmm
import warnings

import cuml.common.logger as logger

from cuml import ForestInference
from cuml.common.array import CumlArray

from cuml.common.base import RegressorMixin
from cuml.common.handle import Handle
from cuml.common import input_to_cuml_array, rmm_cupy_ary

from cuml.ensemble.randomforest_common import BaseRandomForestModel
from cuml.ensemble.randomforest_common import _obtain_fil_model
from cuml.ensemble.randomforest_shared cimport *

from cuml.fil.fil import TreeliteModel

from cython.operator cimport dereference as deref

from libcpp cimport bool
from libcpp.vector cimport vector
from libc.stdint cimport uintptr_t
from libc.stdlib cimport calloc, malloc, free

from numba import cuda

from cuml.common.handle cimport cumlHandle
cimport cuml.common.handle
cimport cuml.common.cuda

cimport cython


cdef extern from "cuml/ensemble/randomforest.hpp" namespace "ML":

    cdef void fit(cumlHandle& handle,
                  RandomForestMetaData[float, float]*,
                  float*,
                  int,
                  int,
                  float*,
                  RF_params,
                  int) except +

    cdef void fit(cumlHandle& handle,
                  RandomForestMetaData[double, double]*,
                  double*,
                  int,
                  int,
                  double*,
                  RF_params,
                  int) except +

    cdef void predict(cumlHandle& handle,
                      RandomForestMetaData[float, float] *,
                      float*,
                      int,
                      int,
                      float*,
                      int) except +

    cdef void predict(cumlHandle& handle,
                      RandomForestMetaData[double, double]*,
                      double*,
                      int,
                      int,
                      double*,
                      int) except +

    cdef RF_metrics score(cumlHandle& handle,
                          RandomForestMetaData[float, float]*,
                          float*,
                          int,
                          float*,
                          int) except +

    cdef RF_metrics score(cumlHandle& handle,
                          RandomForestMetaData[double, double]*,
                          double*,
                          int,
                          double*,
                          int) except +


class RandomForestRegressor(BaseRandomForestModel, RegressorMixin):

    """
    Implements a Random Forest regressor model which fits multiple decision
    trees in an ensemble.
    Note that the underlying algorithm for tree node splits differs from that
    used in scikit-learn. By default, the cuML Random Forest uses a
    histogram-based algorithm to determine splits, rather than an exact
    count. You can tune the size of the histograms with the n_bins parameter.

    **Known Limitations**: This is an early release of the cuML
    Random Forest code. It contains a few known limitations:

       * GPU-based inference is only supported if the model was trained
         with 32-bit (float32) datatypes. CPU-based inference may be used
         in this case as a slower fallback.
       * Very deep / very wide models may exhaust available GPU memory.
         Future versions of cuML will provide an alternative algorithm to
         reduce memory consumption.

    Examples
    ---------
    .. code-block:: python

            import numpy as np
            from cuml.test.utils import get_handle
            from cuml.ensemble import RandomForestRegressor as curfc
            from cuml.test.utils import get_handle
            X = np.asarray([[0,10],[0,20],[0,30],[0,40]], dtype=np.float32)
            y = np.asarray([0.0,1.0,2.0,3.0], dtype=np.float32)
            cuml_model = curfc(max_features=1.0, n_bins=8,
                               split_algo=0, min_rows_per_node=2,
                               n_estimators=40, accuracy_metric='mse')
            cuml_model.fit(X,y)
            cuml_score = cuml_model.score(X,y)
            print("MSE score of cuml : ", cuml_score)

    Output:

    .. code-block:: python

            MSE score of cuml :  0.1123437201231765

    Parameters
    -----------
    n_estimators : int (default = 100)
        Number of trees in the forest. (Default changed to 100 in cuML 0.11)
    handle : cuml.Handle
        If it is None, a new one is created just for this class.
    split_algo : int (default = 1)
        The algorithm to determine how nodes are split in the tree.
        0 for HIST and 1 for GLOBAL_QUANTILE. HIST curently uses a slower
        tree-building algorithm so GLOBAL_QUANTILE is recommended for most
        cases.
    split_criterion : int (default = 2)
        The criterion used to split nodes.
        0 for GINI, 1 for ENTROPY,
        2 for MSE, or 3 for MAE
        0 and 1 not valid for regression
    bootstrap : boolean (default = True)
       Control bootstrapping.
        If True, each tree in the forest is built
        on a bootstrapped sample with replacement.
        If False, sampling without replacement is done.
    bootstrap_features : boolean (default = False)
        Control bootstrapping for features.
        If features are drawn with or without replacement
    rows_sample : float (default = 1.0)
        Ratio of dataset rows used while fitting each tree.
    max_depth : int (default = 16)
        Maximum tree depth. Unlimited (i.e, until leaves are pure),
        if -1. Unlimited depth is not supported with split_algo=1.
        *Note that this default differs from scikit-learn's
        random forest, which defaults to unlimited depth.*
    max_leaves : int (default = -1)
        Maximum leaf nodes per tree. Soft constraint. Unlimited,
        if -1.
     max_features : int, float, or string (default = 'auto')
        Ratio of number of features (columns) to consider
        per node split.
        If int then max_features/n_features.
        If float then max_features is used as a fraction.
        If 'auto' then max_features=1.0.
        If 'sqrt' then max_features=1/sqrt(n_features).
        If 'log2' then max_features=log2(n_features)/n_features.
    n_bins : int (default = 8)
        Number of bins used by the split algorithm.
    min_rows_per_node : int or float (default = 2)
        The minimum number of samples (rows) needed to split a node.
        If int then number of sample rows
        If float the min_rows_per_sample*n_rows
    min_impurity_decrease : float (default = 0.0)
        The minimum decrease in impurity required for node to be split
    accuracy_metric : string (default = 'mse')
        Decides the metric used to evaluate the performance of the model.
        for median of abs error : 'median_ae'
        for mean of abs error : 'mean_ae'
        for mean square error' : 'mse'
    quantile_per_tree : boolean (default = False)
        Whether quantile is computed for individal trees in RF.
        Only relevant for GLOBAL_QUANTILE split_algo.
    seed : int (default = None)
        Seed for the random number generator. Unseeded by default. Does not
        currently fully guarantee the exact same results.

    """

    def __init__(self, split_criterion=2,
                 accuracy_metric='mse',
                 **kwargs):
        self.RF_type = REGRESSION
        super(RandomForestRegressor, self).__init__(
            split_criterion=split_criterion,
            accuracy_metric=accuracy_metric,
            **kwargs)
    """
    TODO:
        Add the preprocess and postprocess functions
        in the cython code to normalize the labels
    """
    def __getstate__(self):
        state = self.__dict__.copy()
        cdef size_t params_t
        cdef  RandomForestMetaData[float, float] *rf_forest
        cdef  RandomForestMetaData[double, double] *rf_forest64
        cdef size_t params_t64
        if self.n_cols:
            # only if model has been fit previously
            self._get_serialized_model()  # Ensure we have this cached
            if self.rf_forest:
                params_t = <uintptr_t> self.rf_forest
                rf_forest = \
                    <RandomForestMetaData[float, float]*>params_t
                state["rf_params"] = rf_forest.rf_params

            if self.rf_forest64:
                params_t64 = <uintptr_t> self.rf_forest64
                rf_forest64 = \
                    <RandomForestMetaData[double, double]*>params_t64
                state["rf_params64"] = rf_forest64.rf_params

        state['n_cols'] = self.n_cols
        state["verbose"] = self.verbose
        state["treelite_serialized_model"] = self.treelite_serialized_model
        state['handle'] = self.handle
        state["treelite_handle"] = None
        state["split_criterion"] = self.split_criterion

        return state

    def __setstate__(self, state):
        super(RandomForestRegressor, self).__init__(
            split_criterion=state["split_criterion"],
            handle=state["handle"], verbose=state['verbose'])
        cdef  RandomForestMetaData[float, float] *rf_forest = \
            new RandomForestMetaData[float, float]()
        cdef  RandomForestMetaData[double, double] *rf_forest64 = \
            new RandomForestMetaData[double, double]()

        self.n_cols = state['n_cols']
        if self.n_cols:
            rf_forest.rf_params = state["rf_params"]
            state["rf_forest"] = <uintptr_t>rf_forest

            rf_forest64.rf_params = state["rf_params64"]
            state["rf_forest64"] = <uintptr_t>rf_forest64

        self.treelite_serialized_model = state["treelite_serialized_model"]
        self.__dict__.update(state)

    def __del__(self):
        self._reset_forest_data()

    def _reset_forest_data(self):
        """Free memory allocated by this instance and clear instance vars."""
        if self.rf_forest:
            delete_rf_metadata(
                <RandomForestMetaData[float, float]*><uintptr_t>
                self.rf_forest)
            self.rf_forest = 0
        if self.rf_forest64:
            delete_rf_metadata(
                <RandomForestMetaData[double, double]*><uintptr_t>
                self.rf_forest64)
            self.rf_forest64 = 0

        if self.treelite_handle:
            TreeliteModel.free_treelite_model(self.treelite_handle)

        self.treelite_handle = None
        self.treelite_serialized_model = None
        self.n_cols = None

    def convert_to_treelite_model(self):
        """
        Converts the cuML RF model to a Treelite model

        Returns
        ----------
        tl_to_fil_model : Treelite version of this model
        """
        treelite_handle = self._obtain_treelite_handle()
        return TreeliteModel.from_treelite_model_handle(treelite_handle)

    def convert_to_fil_model(self, output_class=False,
                             algo='auto',
                             fil_sparse_format='auto'):
        """
        Create a Forest Inference (FIL) model from the trained cuML
        Random Forest model.
        Parameters
        ----------
        output_class : boolean (default = False)
            This is optional and required only while performing the
            predict operation on the GPU.
            If true, return a 1 or 0 depending on whether the raw
            prediction exceeds the threshold. If False, just return
            the raw prediction.
        algo : string (default = 'auto')
            This is optional and required only while performing the
            predict operation on the GPU.
            'naive' - simple inference using shared memory
            'tree_reorg' - similar to naive but trees rearranged to be more
            coalescing-friendly
            'batch_tree_reorg' - similar to tree_reorg but predicting
            multiple rows per thread block
            `auto` - choose the algorithm automatically. Currently
            'batch_tree_reorg' is used for dense storage
            and 'naive' for sparse storage
        fil_sparse_format : boolean or string (default = 'auto')
            This variable is used to choose the type of forest that will be
            created in the Forest Inference Library. It is not required
            while using predict_model='CPU'.
            'auto' - choose the storage type automatically
            (currently True is chosen by auto)
            False - create a dense forest
            True - create a sparse forest, requires algo='naive'
            or algo='auto'
        Returns
        ----------
        fil_model :
            A Forest Inference model which can be used to perform
            inferencing on the random forest model.
        """
        treelite_handle = self._obtain_treelite_handle()
        return _obtain_fil_model(treelite_handle=treelite_handle,
                                 depth=self.max_depth,
                                 output_class=output_class,
                                 algo=algo,
                                 fil_sparse_format=fil_sparse_format)

    """
    TODO : Move functions duplicated in the RF classifier and regressor
           to a shared file. Cuml issue #1854 has been created to track this.
    """
<<<<<<< HEAD
    def fit(self, X, y, convert_dtype=False):
=======
    def _tl_handle_from_bytes(self, treelite_serialized_model):
        if not treelite_serialized_model:
            raise ValueError(
                '_tl_handle_from_bytes() requires non-empty serialized model')
        return treelite_deserialize(treelite_serialized_model)

    def _concatenate_treelite_handle(self, treelite_handle):
        cdef ModelHandle concat_model_handle = NULL
        cdef vector[ModelHandle] *model_handles \
            = new vector[ModelHandle]()
        cdef uintptr_t mod_ptr
        for i in treelite_handle:
            mod_ptr = <uintptr_t>i
            model_handles.push_back((
                <ModelHandle> mod_ptr))

        self._reset_forest_data()
        concat_model_handle = concatenate_trees(deref(model_handles))
        cdef uintptr_t concat_model_ptr = <uintptr_t> concat_model_handle
        self.treelite_handle = concat_model_ptr
        self.treelite_serialized_model = treelite_serialize(concat_model_ptr)

        # Fix up some instance variables that should match the new TL model
        tl_model = TreeliteModel.from_treelite_model_handle(
            self.treelite_handle,
            take_handle_ownership=False)
        self.n_cols = tl_model.num_features
        self.n_estimators = tl_model.num_trees

        return self

    def fit(self, X, y, convert_dtype=True):
>>>>>>> c679522e
        """
        Perform Random Forest Regression on the input data

        Parameters
        ----------
        X : array-like (device or host) shape = (n_samples, n_features)
            Dense matrix (floats or doubles) of shape (n_samples, n_features).
            Acceptable formats: cuDF DataFrame, NumPy ndarray, Numba device
            ndarray, cuda array interface compliant array like CuPy
        y : array-like (device or host) shape = (n_samples, 1)
            Dense vector (int32) of shape (n_samples, 1).
            Acceptable formats: NumPy ndarray, Numba device
            ndarray, cuda array interface compliant array like CuPy
            These labels should be contiguous integers from 0 to n_classes.
<<<<<<< HEAD
        convert_dtype : bool, optional (default = False)
=======
        convert_dtype : bool, optional (default = True)
>>>>>>> c679522e
            When set to True, the fit method will, when necessary, convert
            y to be the same data type as X if they differ. This will increase
            memory used for the method.
        """
<<<<<<< HEAD
        X_m, y_m, max_feature_val = self._dataset_setup_for_fit(X, y,
                                                                convert_dtype)
=======
        self._set_output_type(X)
        self._set_n_features_in(X)
>>>>>>> c679522e

        # Reset the old tree data for new fit call
        cdef uintptr_t X_ptr, y_ptr
        X_ptr = X_m.ptr
        y_ptr = y_m.ptr
        cdef cumlHandle* handle_ =\
            <cumlHandle*><uintptr_t>self.handle.getHandle()

        cdef RandomForestMetaData[float, float] *rf_forest = \
            new RandomForestMetaData[float, float]()
        self.rf_forest = <uintptr_t> rf_forest
        cdef RandomForestMetaData[double, double] *rf_forest64 = \
            new RandomForestMetaData[double, double]()
        self.rf_forest64 = <uintptr_t> rf_forest64

        if self.seed is None:
            seed_val = <uintptr_t>NULL
        else:
            seed_val = <uintptr_t>self.seed

        rf_params = set_rf_class_obj(<int> self.max_depth,
                                     <int> self.max_leaves,
                                     <float> max_feature_val,
                                     <int> self.n_bins,
                                     <int> self.split_algo,
                                     <int> self.min_rows_per_node,
                                     <float> self.min_impurity_decrease,
                                     <bool> self.bootstrap_features,
                                     <bool> self.bootstrap,
                                     <int> self.n_estimators,
                                     <float> self.rows_sample,
                                     <int> seed_val,
                                     <CRITERION> self.split_criterion,
                                     <bool> self.quantile_per_tree,
                                     <int> self.n_streams)

        if self.dtype == np.float32:
            fit(handle_[0],
                rf_forest,
                <float*> X_ptr,
                <int> self.n_rows,
                <int> self.n_cols,
                <float*> y_ptr,
                rf_params,
                <int> self.verbose)

        else:
            rf_params64 = rf_params
            fit(handle_[0],
                rf_forest64,
                <double*> X_ptr,
                <int> self.n_rows,
                <int> self.n_cols,
                <double*> y_ptr,
                rf_params64,
                <int> self.verbose)
        # make sure that the `fit` is complete before the following delete
        # call happens
        self.handle.sync()
        del X_m
        del y_m
        return self

    def _predict_model_on_cpu(self, X, convert_dtype):
        out_type = self._get_output_type(X)
        cdef uintptr_t X_ptr
        X_m, n_rows, n_cols, dtype = \
            input_to_cuml_array(X, order='C',
                                convert_to_dtype=(self.dtype if convert_dtype
                                                  else None),
                                check_cols=self.n_cols)
        X_ptr = X_m.ptr

        preds = CumlArray.zeros(n_rows, dtype=dtype)
        cdef uintptr_t preds_ptr = preds.ptr

        cdef cumlHandle* handle_ =\
            <cumlHandle*><uintptr_t>self.handle.getHandle()

        cdef RandomForestMetaData[float, float] *rf_forest = \
            <RandomForestMetaData[float, float]*><uintptr_t> self.rf_forest

        cdef RandomForestMetaData[double, double] *rf_forest64 = \
            <RandomForestMetaData[double, double]*><uintptr_t> self.rf_forest64
        if self.dtype == np.float32:
            predict(handle_[0],
                    rf_forest,
                    <float*> X_ptr,
                    <int> n_rows,
                    <int> n_cols,
                    <float*> preds_ptr,
                    <int> self.verbose)

        elif self.dtype == np.float64:
            predict(handle_[0],
                    rf_forest64,
                    <double*> X_ptr,
                    <int> n_rows,
                    <int> n_cols,
                    <double*> preds_ptr,
                    <int> self.verbose)
        else:
            raise TypeError("supports only float32 and float64 input,"
                            " but input of type '%s' passed."
                            % (str(self.dtype)))

        self.handle.sync()
        # synchronous w/o a stream
        del(X_m)
        return preds.to_output(out_type)

    def predict(self, X, predict_model="GPU",
                algo='auto', convert_dtype=True,
                fil_sparse_format='auto'):
        """
        Predicts the labels for X.

        Parameters
        ----------
        X : array-like (device or host) shape = (n_samples, n_features)
            Dense matrix (floats or doubles) of shape (n_samples, n_features).
            Acceptable formats: cuDF DataFrame, NumPy ndarray, Numba device
            ndarray, cuda array interface compliant array like CuPy
        predict_model : String (default = 'GPU')
            'GPU' to predict using the GPU, 'CPU' otherwise. The GPU can only
            be used if the model was trained on float32 data and `X` is float32
            or convert_dtype is set to True.
        algo : string (default = 'auto')
            This is optional and required only while performing the
            predict operation on the GPU.
            'naive' - simple inference using shared memory
            'tree_reorg' - similar to naive but trees rearranged to be more
            coalescing-friendly
            'batch_tree_reorg' - similar to tree_reorg but predicting
            multiple rows per thread block
            `auto` - choose the algorithm automatically. Currently
            'batch_tree_reorg' is used for dense storage
            and 'naive' for sparse storage
        convert_dtype : bool, optional (default = True)
            When set to True, the predict method will, when necessary, convert
            the input to the data type which was used to train the model. This
            will increase memory used for the method.
        fil_sparse_format : boolean or string (default = auto)
            This variable is used to choose the type of forest that will be
            created in the Forest Inference Library. It is not required
            while using predict_model='CPU'.
            'auto' - choose the storage type automatically
            (currently True is chosen by auto)
            False - create a dense forest
            True - create a sparse forest, requires algo='naive'
            or algo='auto'

        Returns
        ----------
        y : NumPy
            Dense vector (int) of shape (n_samples, 1)

        """
        if predict_model == "CPU":
            preds = self._predict_model_on_cpu(X, convert_dtype)

        elif self.dtype == np.float64:
            raise TypeError("GPU based predict only accepts np.float32 data. \
                            In order use the GPU predict the model should \
                            also be trained using a np.float32 dataset. \
                            If you would like to use np.float64 dtype \
                            then please use the CPU based predict by \
                            setting predict_model = 'CPU'")

        else:
            preds = self._predict_model_on_gpu(
                X=X,
                algo=algo,
                convert_dtype=convert_dtype,
                fil_sparse_format=fil_sparse_format)

        return preds

    def score(self, X, y, algo='auto', convert_dtype=True,
              fil_sparse_format='auto', predict_model="GPU"):
        """
        Calculates the accuracy metric score of the model for X.

        Parameters
        ----------
        X : array-like (device or host) shape = (n_samples, n_features)
            Dense matrix (floats or doubles) of shape (n_samples, n_features).
            Acceptable formats: cuDF DataFrame, NumPy ndarray, Numba device
            ndarray, cuda array interface compliant array like CuPy
        y : NumPy
            Dense vector (int) of shape (n_samples, 1)
        algo : string (default = 'auto')
            This is optional and required only while performing the
            predict operation on the GPU.
            'naive' - simple inference using shared memory
            'tree_reorg' - similar to naive but trees rearranged to be more
            coalescing-friendly
            'batch_tree_reorg' - similar to tree_reorg but predicting
            multiple rows per thread block
            `auto` - choose the algorithm automatically. Currently
            'batch_tree_reorg' is used for dense storage
            and 'naive' for sparse storage
        convert_dtype : boolean, default=True
            whether to convert input data to correct dtype automatically
        predict_model : String (default = 'GPU')
            'GPU' to predict using the GPU, 'CPU' otherwise. The GPU can only
            be used if the model was trained on float32 data and `X` is float32
            or convert_dtype is set to True.
        fil_sparse_format : boolean or string (default = auto)
            This variable is used to choose the type of forest that will be
            created in the Forest Inference Library. It is not required
            while using predict_model='CPU'.
            'auto' - choose the storage type automatically
            (currently True is chosen by auto)
            False - create a dense forest
            True - create a sparse forest, requires algo='naive'
            or algo='auto'

        Returns
        ----------
        mean_square_error : float or
        median_abs_error : float or
        mean_abs_error : float
        """
        cdef uintptr_t y_ptr
        _, n_rows, _, dtype = \
            input_to_cuml_array(X,
                                convert_to_dtype=(self.dtype if convert_dtype
                                                  else None))
        y_m, n_rows, _, y_dtype = \
            input_to_cuml_array(y,
                                convert_to_dtype=(dtype if convert_dtype
                                                  else False))
        y_ptr = y_m.ptr
        preds = self.predict(X, algo=algo,
                             convert_dtype=convert_dtype,
                             fil_sparse_format=fil_sparse_format,
                             predict_model=predict_model)

        cdef uintptr_t preds_ptr
        preds_m, _, _, _ = \
            input_to_cuml_array(preds, convert_to_dtype=dtype)
        preds_ptr = preds_m.ptr

        cdef cumlHandle* handle_ =\
            <cumlHandle*><uintptr_t>self.handle.getHandle()

        cdef RandomForestMetaData[float, float] *rf_forest = \
            <RandomForestMetaData[float, float]*><uintptr_t> self.rf_forest

        cdef RandomForestMetaData[double, double] *rf_forest64 = \
            <RandomForestMetaData[double, double]*><uintptr_t> self.rf_forest64

        if self.dtype == np.float32:
            self.temp_stats = score(handle_[0],
                                    rf_forest,
                                    <float*> y_ptr,
                                    <int> n_rows,
                                    <float*> preds_ptr,
                                    <int> self.verbose)

        elif self.dtype == np.float64:
            self.temp_stats = score(handle_[0],
                                    rf_forest64,
                                    <double*> y_ptr,
                                    <int> n_rows,
                                    <double*> preds_ptr,
                                    <int> self.verbose)

        if self.accuracy_metric == 'median_ae':
            stats = self.temp_stats['median_abs_error']
        if self.accuracy_metric == 'mean_ae':
            stats = self.temp_stats['mean_abs_error']
        else:
            stats = self.temp_stats['mean_squared_error']

        self.handle.sync()
        del(y_m)
        del(preds_m)
        return stats

    def get_params(self, deep=True):
        """
        Returns the value of all parameters
        required to configure this estimator as a dictionary.
        Parameters
        -----------
        deep : boolean (default = True)
        """
        return self._get_params(deep=deep)

    def set_params(self, **params):
        """
        Sets the value of parameters required to
        configure this estimator, it functions similar to
        the sklearn set_params.
        Parameters
        -----------
        params : dict of new params
        """
        return self._set_params(**params)

    def print_summary(self):
        """
        Prints the summary of the forest used to train and test the model
        """
        cdef RandomForestMetaData[float, float] *rf_forest = \
            <RandomForestMetaData[float, float]*><uintptr_t> self.rf_forest

        cdef RandomForestMetaData[double, double] *rf_forest64 = \
            <RandomForestMetaData[double, double]*><uintptr_t> self.rf_forest64

        if self.dtype == np.float64:
            print_rf_summary(rf_forest64)
        else:
            print_rf_summary(rf_forest)

    def print_detailed(self):
        """
        Prints the detailed information about the forest used to
        train and test the Random Forest model
        """
        cdef RandomForestMetaData[float, float] *rf_forest = \
            <RandomForestMetaData[float, float]*><uintptr_t> self.rf_forest

        cdef RandomForestMetaData[double, double] *rf_forest64 = \
            <RandomForestMetaData[double, double]*><uintptr_t> self.rf_forest64

        if self.dtype == np.float64:
            print_rf_detailed(rf_forest64)
        else:
            print_rf_detailed(rf_forest)<|MERGE_RESOLUTION|>--- conflicted
+++ resolved
@@ -360,42 +360,8 @@
     TODO : Move functions duplicated in the RF classifier and regressor
            to a shared file. Cuml issue #1854 has been created to track this.
     """
-<<<<<<< HEAD
-    def fit(self, X, y, convert_dtype=False):
-=======
-    def _tl_handle_from_bytes(self, treelite_serialized_model):
-        if not treelite_serialized_model:
-            raise ValueError(
-                '_tl_handle_from_bytes() requires non-empty serialized model')
-        return treelite_deserialize(treelite_serialized_model)
-
-    def _concatenate_treelite_handle(self, treelite_handle):
-        cdef ModelHandle concat_model_handle = NULL
-        cdef vector[ModelHandle] *model_handles \
-            = new vector[ModelHandle]()
-        cdef uintptr_t mod_ptr
-        for i in treelite_handle:
-            mod_ptr = <uintptr_t>i
-            model_handles.push_back((
-                <ModelHandle> mod_ptr))
-
-        self._reset_forest_data()
-        concat_model_handle = concatenate_trees(deref(model_handles))
-        cdef uintptr_t concat_model_ptr = <uintptr_t> concat_model_handle
-        self.treelite_handle = concat_model_ptr
-        self.treelite_serialized_model = treelite_serialize(concat_model_ptr)
-
-        # Fix up some instance variables that should match the new TL model
-        tl_model = TreeliteModel.from_treelite_model_handle(
-            self.treelite_handle,
-            take_handle_ownership=False)
-        self.n_cols = tl_model.num_features
-        self.n_estimators = tl_model.num_trees
-
-        return self
 
     def fit(self, X, y, convert_dtype=True):
->>>>>>> c679522e
         """
         Perform Random Forest Regression on the input data
 
@@ -410,22 +376,13 @@
             Acceptable formats: NumPy ndarray, Numba device
             ndarray, cuda array interface compliant array like CuPy
             These labels should be contiguous integers from 0 to n_classes.
-<<<<<<< HEAD
-        convert_dtype : bool, optional (default = False)
-=======
         convert_dtype : bool, optional (default = True)
->>>>>>> c679522e
             When set to True, the fit method will, when necessary, convert
             y to be the same data type as X if they differ. This will increase
             memory used for the method.
         """
-<<<<<<< HEAD
         X_m, y_m, max_feature_val = self._dataset_setup_for_fit(X, y,
                                                                 convert_dtype)
-=======
-        self._set_output_type(X)
-        self._set_n_features_in(X)
->>>>>>> c679522e
 
         # Reset the old tree data for new fit call
         cdef uintptr_t X_ptr, y_ptr
