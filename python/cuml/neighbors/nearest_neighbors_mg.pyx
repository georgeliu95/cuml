--- conflicted
+++ resolved
@@ -35,11 +35,8 @@
 from cython.operator cimport dereference as deref
 
 from cuml.common.handle cimport cumlHandle
-<<<<<<< HEAD
 from cuml.common.opg_data_utils_mg import _build_part_inputs
-=======
 import cuml.common.logger as logger
->>>>>>> 5f72d1f3
 
 from libcpp cimport bool
 from libcpp.memory cimport shared_ptr
