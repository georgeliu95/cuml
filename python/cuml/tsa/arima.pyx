#
# Copyright (c) 2019-2020, NVIDIA CORPORATION.
#
# Licensed under the Apache License, Version 2.0 (the "License");
# you may not use this file except in compliance with the License.
# You may obtain a copy of the License at
#
#     http://www.apache.org/licenses/LICENSE-2.0
#
# Unless required by applicable law or agreed to in writing, software
# distributed under the License is distributed on an "AS IS" BASIS,
# WITHOUT WARRANTIES OR CONDITIONS OF ANY KIND, either express or implied.
# See the License for the specific language governing permissions and
# limitations under the License.
#

# cython: profile=False
# distutils: language = c++
# cython: embedsignature = True
# cython: language_level = 3

import numpy as np
import sys

import ctypes
from libc.stdint cimport uintptr_t
from libcpp cimport bool
from libcpp.vector cimport vector
from typing import List, Tuple, Dict, Mapping, Optional, Union

from cuml.common.array import CumlArray as cumlArray
from cuml.common.base import Base
from cuml.common.cuda import nvtx_range_wrap
from cuml.common.handle cimport cumlHandle
from cuml.tsa.batched_lbfgs import batched_fmin_lbfgs_b
from cuml.utils import has_scipy
from cuml.utils.input_utils import input_to_cuml_array, input_to_host_array

from cuml.common.array import CumlArray as cumlArray
# TODO: remove duplicate after merging cuML array PR

# TODO: compute difference only once to accelerate fit()


cdef extern from "cuml/tsa/arima_common.h" namespace "ML":
    ctypedef struct ARIMAOrder:
        int p  # Basic order
        int d
        int q
        int P  # Seasonal order
        int D
        int Q
        int s  # Seasonal period
        int k  # Fit intercept?

    cdef cppclass ARIMAParams[DataT]:
        DataT* mu
        DataT* ar
        DataT* ma
        DataT* sar
        DataT* sma
        DataT* sigma2


cdef extern from "cuml/tsa/batched_arima.hpp" namespace "ML":
    ctypedef enum LoglikeMethod: CSS, MLE

    void batched_loglike(
        cumlHandle& handle, const double* y, int batch_size, int nobs,
        const ARIMAOrder& order, const double* params, double* loglike,
        double* d_vs, bool trans, bool host_loglike, LoglikeMethod method,
        int truncate)
    
    void batched_loglike_grad(
        cumlHandle& handle, const double* d_y, int batch_size, int nobs,
        const ARIMAOrder& order, const double* d_x, double* d_grad, double h,
        bool trans, LoglikeMethod method, int truncate)

    void cpp_predict "predict" (
        cumlHandle& handle, const double* d_y, int batch_size, int nobs,
        int start, int end, const ARIMAOrder& order,
        const ARIMAParams[double]& params, double* d_vs_ptr, double* d_y_p)

    void information_criterion(
        cumlHandle& handle, const double* d_y, int batch_size, int nobs,
        const ARIMAOrder& order, const ARIMAParams[double]& params,
        double* ic, int ic_type)

    void estimate_x0(
        cumlHandle& handle, ARIMAParams[double]& params, const double* d_y,
        int batch_size, int nobs, const ARIMAOrder& order)


cdef extern from "cuml/tsa/batched_kalman.hpp" namespace "ML":

    void batched_jones_transform(
        cumlHandle& handle, const ARIMAOrder& order, int batchSize,
        bool isInv, const double* h_params, double* h_Tparams)


class ARIMA(Base):
    r"""Implements a batched ARIMA model for in- and out-of-sample
    time-series prediction, with support for seasonality (SARIMA)

    ARIMA stands for Auto-Regressive Integrated Moving Average.
    See https://en.wikipedia.org/wiki/Autoregressive_integrated_moving_average

    This class can fit an ARIMA(p,d,q) or ARIMA(p,d,q)(P,D,Q)_s model to a
    batch of time series of the same length with no missing values.
    The implementation is designed to give the best performance when using
    large batches of time series.

    Examples
    ---------
    .. code-block:: python

        import numpy as np
        from cuml.tsa.arima import ARIMA

        # Create seasonal data with a trend, a seasonal pattern and noise
        n_obs = 100
        np.random.seed(12)
        x = np.linspace(0, 1, n_obs)
        pattern = np.array([[0.05, 0.0], [0.07, 0.03],
                            [-0.03, 0.05], [0.02, 0.025]])
        noise = np.random.normal(scale=0.01, size=(n_obs, 2))
        y = (np.column_stack((0.5*x, -0.25*x)) + noise
             + np.tile(pattern, (25, 1)))

        # Fit a seasonal ARIMA model
        model = ARIMA(y, (0,1,1), (0,1,1,4), fit_intercept=False)
        model.fit()

        # Forecast
        fc = model.forecast(10)
        print(fc)

    Output:

    .. code-block:: python

        [[ 0.55204599 -0.25681163]
         [ 0.57430705 -0.2262438 ]
         [ 0.48120315 -0.20583011]
         [ 0.535594   -0.24060046]
         [ 0.57207541 -0.26695497]
         [ 0.59433647 -0.23638713]
         [ 0.50123257 -0.21597344]
         [ 0.55562342 -0.25074379]
         [ 0.59210483 -0.27709831]
         [ 0.61436589 -0.24653047]]

    Parameters
    ----------
    y : dataframe or array-like (device or host)
        The time series data, assumed to have each time series in columns.
        Acceptable formats: cuDF DataFrame, cuDF Series, NumPy ndarray,
        Numba device ndarray, cuda array interface compliant array like CuPy.
    order : Tuple[int, int, int]
        The ARIMA order (p, d, q) of the model
    seasonal_order: Tuple[int, int, int, int]
        The seasonal ARIMA order (P, D, Q, s) of the model
    fit_intercept : bool or int
        Whether to include a constant trend mu in the model (default: True)
    handle: cuml.Handle
        If it is None, a new one is created just for this instance
    verbose: int (optional, default 0)
        Controls verbosity level of logging.
    output_type : {'input', 'cudf', 'cupy', 'numpy'}, optional
        Variable to control output type of the results and attributes of
        the estimators. If None, it'll inherit the output type set at the
        module level, cuml.output_type. If set, the estimator will override
        the global option for its behavior.

    Attributes
    ----------
    order : Tuple[int, int, int]
        The ARIMA order (p, d, q) of the model
    seasonal_order: Tuple[int, int, int, int]
        The seasonal ARIMA order (P, D, Q, s) of the model
    intercept : bool or int
        Whether the model includes a constant trend mu
    d_y: device array
        Time series data on device
    num_samples: int
        Number of observations
    batch_size: int
        Number of time series in the batch
    dtype: numpy.dtype
        Floating-point type of the data and parameters
    niter: numpy.ndarray
        After fitting, contains the number of iterations before convergence
        for each time series.

    Performance
    -----------
    Let `r=max(p+s*P, q+s*Q+1)`. The device memory used for most operations
    is `O(batch_size*n_obs + batch_size*r^2)`. The execution time is a linear
    function of `n_obs` and `batch_size` (if `batch_size` is large), but grows
    very fast with `r`.

    The performance is optimized for very large batch sizes (e.g thousands of
    series).

    References
    ----------
    This class is heavily influenced by the Python library `statsmodels`,
    particularly `statsmodels.tsa.statespace.sarimax.SARIMAX`.
    See https://www.statsmodels.org/stable/statespace.html

    Additionally the following book is a useful reference:
    "Time Series Analysis by State Space Methods",
    J. Durbin, S.J. Koopman, 2nd Edition (2012).
    """

    def __init__(self,
                 y,
                 order: Tuple[int, int, int] = (1, 1, 1),
                 seasonal_order: Tuple[int, int, int, int]
                 = (0, 0, 0, 0),
                 fit_intercept=True,
                 handle=None,
                 verbose=0,
                 output_type=None):

        if not has_scipy():
            raise RuntimeError("Scipy is needed to run cuML's ARIMA estimator."
                               " Please install it to enable ARIMA "
                               "estimation.")

        # Initialize base class
        super().__init__(handle, verbose, output_type)
        self._set_output_type(y)

        # Set the ARIMA order
        cdef ARIMAOrder cpp_order
        cpp_order.p, cpp_order.d, cpp_order.q = order
        cpp_order.P, cpp_order.D, cpp_order.Q, cpp_order.s = seasonal_order
        cpp_order.k = int(fit_intercept)
        self.order = cpp_order

        # Check validity of the ARIMA order and seasonal order
        p, d, q = order
        P, D, Q, s = seasonal_order
        if P + D + Q > 0 and s < 2:
            raise ValueError("ERROR: Invalid period for seasonal ARIMA: {}"
                             .format(s))
        if P + D + Q == 0 and s > 0:
            raise ValueError("ERROR: Period specified for non-seasonal ARIMA:"
                             " {}".format(s))
        if d + D > 2:
            raise ValueError("ERROR: Invalid order. Required: d+D <= 2")
        if s != 0 and (p >= s or q >= s):
            raise ValueError("ERROR: Invalid order. Required: s > p, s > q")
        if p + q + P + Q + cpp_order.k == 0:
            raise ValueError("ERROR: Invalid order. At least one parameter"
                             " among p, q, P, Q and fit_intercept must be"
                             " non-zero")
        if p > 4 or P > 4 or q > 4 or Q > 4:
            raise ValueError("ERROR: Invalid order. Required: p,q,P,Q <= 4")

        # Get device array. Float64 only for now.
        self._d_y, self.n_obs, self.batch_size, self.dtype \
            = input_to_cuml_array(y, check_dtype=np.float64)

        if self.n_obs < d + s * D + 1:
            raise ValueError("ERROR: Number of observations too small for the"
                             " given order")

        self.niter = None  # number of iterations used during fit

    def __str__(self):
        cdef ARIMAOrder order = self.order
        intercept_str = 'c' if order.k else 'n'
        if order.s:
            return "ARIMA({},{},{})({},{},{})_{} ({}) - {} series".format(
                order.p, order.d, order.q, order.P, order.D, order.Q, order.s,
                intercept_str, self.batch_size)
        else:
            return "ARIMA({},{},{}) ({}) - {} series".format(
                order.p, order.d, order.q, intercept_str, self.batch_size)

    @nvtx_range_wrap
    def _ic(self, ic_type: str):
        """Wrapper around C++ information_criterion
        """
        cdef cumlHandle* handle_ = <cumlHandle*><size_t>self.handle.getHandle()

        cdef ARIMAOrder order = self.order

        # Convert host parameters to device parameters
        cdef uintptr_t d_mu_ptr = <uintptr_t> NULL
        cdef uintptr_t d_ar_ptr = <uintptr_t> NULL
        cdef uintptr_t d_ma_ptr = <uintptr_t> NULL
        cdef uintptr_t d_sar_ptr = <uintptr_t> NULL
        cdef uintptr_t d_sma_ptr = <uintptr_t> NULL
        cdef uintptr_t d_sigma2_ptr = <uintptr_t> NULL
        if order.k:
            d_mu, *_ = input_to_cuml_array(self.mu, check_dtype=np.float64)
            d_mu_ptr = d_mu.ptr
        if order.p:
            d_ar, *_ = input_to_cuml_array(self.ar, check_dtype=np.float64)
            d_ar_ptr = d_ar.ptr
        if order.q:
            d_ma, *_ = input_to_cuml_array(self.ma, check_dtype=np.float64)
            d_ma_ptr = d_ma.ptr
        if order.P:
            d_sar, *_ = input_to_cuml_array(self.sar, check_dtype=np.float64)
            d_sar_ptr = d_sar.ptr
        if order.Q:
            d_sma, *_ = input_to_cuml_array(self.sma, check_dtype=np.float64)
            d_sma_ptr = d_sma.ptr
        d_sigma2, *_ = input_to_cuml_array(self.sigma2, check_dtype=np.float64)
        d_sigma2_ptr = d_sigma2.ptr

        cdef ARIMAParams[double] cpp_params
        cpp_params.mu = <double*> d_mu_ptr
        cpp_params.ar = <double*> d_ar_ptr
        cpp_params.ma = <double*> d_ma_ptr
        cpp_params.sar = <double*> d_sar_ptr
        cpp_params.sma = <double*> d_sma_ptr
        cpp_params.sigma2 = <double*> d_sigma2_ptr

<<<<<<< HEAD
        ic = cumlArray.empty(self.batch_size, self.dtype)
        cdef uintptr_t d_ic_ptr = ic.ptr
        cdef uintptr_t d_y_ptr = get_dev_array_ptr(self.d_y)
=======
        cdef vector[double] ic
        ic.resize(self.batch_size)
        cdef uintptr_t d_y_ptr = self._d_y.ptr
>>>>>>> 67f5babd

        ic_name_to_number = {"aic": 0, "aicc": 1, "bic": 2}
        cdef int ic_type_id
        try:
            ic_type_id = ic_name_to_number[ic_type.lower()]
        except KeyError as e:
            raise NotImplementedError("IC type '{}' unknown". format(ic_type))

        information_criterion(handle_[0], <double*> d_y_ptr,
                              <int> self.batch_size, <int> self.n_obs,
                              <ARIMAOrder> order, cpp_params,
                              <double*> d_ic_ptr, <int> ic_type_id)

        return ic
        # TODO: don't return cuML array, use output type!

    @property
    def aic(self):
        """Akaike Information Criterion"""
        return self._ic("aic")

    @property
    def aicc(self):
        """Corrected Akaike Information Criterion"""
        return self._ic("aicc")

    @property
    def bic(self):
        """Bayesian Information Criterion"""
        return self._ic("bic")

    @property
    def complexity(self):
        """Model complexity (number of parameters)"""
        cdef ARIMAOrder order = self.order
        return order.p + order.P + order.q + order.Q + order.k + 1

    def get_params(self) -> Dict[str, np.ndarray]:
        """Get the parameters of the model

        Returns:
        --------
        params: Dict[str, np.ndarray]
            A dictionary of parameter names and associated arrays
            The key names are in {"mu", "ar", "ma", "sar", "sma", "sigma2"}
            The shape of the arrays are (batch_size,) for mu parameters and
            (n, batch_size) for any other type, where n is the corresponding
            number of parameters of this type.
        """
        cdef ARIMAOrder order = self.order
        params = dict()
        names = ["mu", "ar", "ma", "sar", "sma", "sigma2"]
        criteria = [order.k, order.p, order.q, order.P, order.Q, True]
        for i in range(len(names)):
            if criteria[i] > 0:
                params[names[i]] = getattr(self, names[i])
        return params

    def set_params(self, params: Mapping[str, object]):
        """Set the parameters of the model

        Parameters:
        --------
        params: Mapping[str, np.ndarray]
            A mapping (e.g dictionary) of parameter names and associated arrays
            The key names are in {"mu", "ar", "ma", "sar", "sma", "sigma2"}
            The shape of the arrays are (batch_size,) for mu parameters and
            (n, batch_size) for any other type, where n is the corresponding
            number of parameters of this type.
        """
        for param_name in ["mu", "ar", "ma", "sar", "sma", "sigma2"]:
            if param_name in params:
                array, _, _, _, _ = input_to_host_array(params[param_name])
                setattr(self, param_name, array)

    @nvtx_range_wrap
    def predict(self, start=0, end=None):
        """Compute in-sample and/or out-of-sample prediction for each series

        Parameters:
        -----------
        start: int
            Index where to start the predictions (0 <= start <= num_samples)
        end:
            Index where to end the predictions, excluded (end > start)

        Returns:
        --------
        y_p : array-like (device)
            Predictions. Shape = (end - start, batch_size)

        Example:
        --------
        .. code-block:: python
            from cuml.tsa.arima import ARIMA
            ...
            model = ARIMA(ys, (1,1,1))
            model.fit()
            y_pred = model.predict()
        """
        cdef ARIMAOrder order = self.order

        if start < 0:
            raise ValueError("ERROR(`predict`): start < 0")
        elif start > self.n_obs:
            raise ValueError("ERROR(`predict`): There can't be a gap between"
                             " the data and the prediction")
        elif end <= start:
            raise ValueError("ERROR(`predict`): end <= start")
        elif start < order.d + order.D * order.s:
            print("WARNING(`predict`): predictions before {} are undefined,"
                  " will be set to NaN".format(order.d + order.D * order.s),
                  file=sys.stderr)

        if end is None:
            end = self.n_obs

        cdef cumlHandle* handle_ = <cumlHandle*><size_t>self.handle.getHandle()

        cdef uintptr_t d_mu_ptr = <uintptr_t> NULL
        cdef uintptr_t d_ar_ptr = <uintptr_t> NULL
        cdef uintptr_t d_ma_ptr = <uintptr_t> NULL
        cdef uintptr_t d_sar_ptr = <uintptr_t> NULL
        cdef uintptr_t d_sma_ptr = <uintptr_t> NULL
        cdef uintptr_t d_sigma2_ptr = <uintptr_t> NULL
        if order.k:
            d_mu, *_ = input_to_cuml_array(self.mu, check_dtype=np.float64)
            d_mu_ptr = d_mu.ptr
        if order.p:
            d_ar, *_ = input_to_cuml_array(self.ar, check_dtype=np.float64)
            d_ar_ptr = d_ar.ptr
        if order.q:
            d_ma, *_ = input_to_cuml_array(self.ma, check_dtype=np.float64)
            d_ma_ptr = d_ma.ptr
        if order.P:
            d_sar, *_ = input_to_cuml_array(self.sar, check_dtype=np.float64)
            d_sar_ptr = d_sar.ptr
        if order.Q:
            d_sma, *_ = input_to_cuml_array(self.sma, check_dtype=np.float64)
            d_sma_ptr = d_sma.ptr
        d_sigma2, *_ = input_to_cuml_array(self.sigma2, check_dtype=np.float64)
        d_sigma2_ptr = d_sigma2.ptr

        cdef ARIMAParams[double] cpp_params
        cpp_params.mu = <double*> d_mu_ptr
        cpp_params.ar = <double*> d_ar_ptr
        cpp_params.ma = <double*> d_ma_ptr
        cpp_params.sar = <double*> d_sar_ptr
        cpp_params.sma = <double*> d_sma_ptr
        cpp_params.sigma2 = <double*> d_sigma2_ptr

        predict_size = end - start

        # allocate residual (vs) and prediction (y_p) device memory and get
        # pointers
        cdef uintptr_t d_vs_ptr
        cdef uintptr_t d_y_p_ptr
        d_vs = cumlArray.empty((self.n_obs - order.d - order.D * order.s,
                                self.batch_size), dtype=np.float64, order="F")
        d_y_p = cumlArray.empty((predict_size, self.batch_size),
                                dtype=np.float64, order="F")
        d_vs_ptr = d_vs.ptr
        d_y_p_ptr = d_y_p.ptr

        cdef uintptr_t d_y_ptr = self._d_y.ptr

        cpp_predict(handle_[0], <double*>d_y_ptr, <int> self.batch_size,
                    <int> self.n_obs, <int> start, <int> end, order,
                    cpp_params, <double*>d_vs_ptr, <double*>d_y_p_ptr)

        return d_y_p.to_output(self.output_type)

    @nvtx_range_wrap
    def forecast(self, nsteps: int):
        """Forecast the given model `nsteps` into the future.

        Parameters:
        ----------
        nsteps : int
            The number of steps to forecast beyond end of the given series

        Returns:
        --------
        y_fc : array-like
               Forecasts. Shape = (nsteps, batch_size)

        Example:
        --------
        .. code-block:: python
            from cuml.tsa.arima import ARIMA
            ...
            model = ARIMA(ys, (1,1,1))
            model.fit()
            y_fc = model.forecast(10)
        """

        return self.predict(self.n_obs, self.n_obs + nsteps)

    @nvtx_range_wrap
    def _estimate_x0(self):
        """Internal method. Estimate initial parameters of the model.
        """
        cdef ARIMAOrder order = self.order

        cdef uintptr_t d_y_ptr = self._d_y.ptr
        cdef cumlHandle* handle_ = <cumlHandle*><size_t>self.handle.getHandle()

        # Create mu, ar and ma arrays
        cdef uintptr_t d_mu_ptr = <uintptr_t> NULL
        cdef uintptr_t d_ar_ptr = <uintptr_t> NULL
        cdef uintptr_t d_ma_ptr = <uintptr_t> NULL
        cdef uintptr_t d_sar_ptr = <uintptr_t> NULL
        cdef uintptr_t d_sma_ptr = <uintptr_t> NULL
        cdef uintptr_t d_sigma2_ptr = <uintptr_t> NULL
        if order.k:
            d_mu = cumlArray.zeros(self.batch_size, dtype=np.float64)
            d_mu_ptr = d_mu.ptr
        if order.p:
            d_ar = cumlArray.zeros((order.p, self.batch_size),
                                   dtype=np.float64, order='F')
            d_ar_ptr = d_ar.ptr
        if order.q:
            d_ma = cumlArray.zeros((order.q, self.batch_size),
                                   dtype=np.float64, order='F')
            d_ma_ptr = d_ma.ptr
        if order.P:
            d_sar = cumlArray.zeros((order.P, self.batch_size),
                                    dtype=np.float64, order='F')
            d_sar_ptr = d_sar.ptr
        if order.Q:
            d_sma = cumlArray.zeros((order.Q, self.batch_size),
                                    dtype=np.float64, order='F')
            d_sma_ptr = d_sma.ptr
        d_sigma2 = cumlArray.zeros(self.batch_size, dtype=np.float64)
        d_sigma2_ptr = d_sigma2.ptr

        cdef ARIMAParams[double] cpp_params
        cpp_params.mu = <double*> d_mu_ptr
        cpp_params.ar = <double*> d_ar_ptr
        cpp_params.ma = <double*> d_ma_ptr
        cpp_params.sar = <double*> d_sar_ptr
        cpp_params.sma = <double*> d_sma_ptr
        cpp_params.sigma2 = <double*> d_sigma2_ptr

        # Call C++ function
        estimate_x0(handle_[0], cpp_params, <double*> d_y_ptr,
                    <int> self.batch_size, <int> self.n_obs, order)

        params = dict()
        if order.k:
            params["mu"] = d_mu.to_output('numpy')
        if order.p:
            params["ar"] = d_ar.to_output('numpy')
        if order.q:
            params["ma"] = d_ma.to_output('numpy')
        if order.P:
            params["sar"] = d_sar.to_output('numpy')
        if order.Q:
            params["sma"] = d_sma.to_output('numpy')
        params["sigma2"] = d_sigma2.to_output('numpy')
        self.set_params(params)

    @nvtx_range_wrap
    def fit(self,
            start_params: Optional[Mapping[str, object]] = None,
            opt_disp: int = -1,
            h: float = 1e-9,
            maxiter=1000,
            method="ml",
            truncate=0):
        """Fit the ARIMA model to each time series.

        Parameters
        ----------
        start_params : Mapping[str, object] (optional)
            A mapping (e.g dictionary) of parameter names and associated arrays
            The key names are in {"mu", "ar", "ma", "sar", "sma", "sigma2"}
            The shape of the arrays are (batch_size,) for mu parameters and
            (n, batch_size) for any other type, where n is the corresponding
            number of parameters of this type.
            Pass None for automatic estimation (recommended)
        opt_disp : int
            Fit diagnostic level (for L-BFGS solver):
             * `-1` for no output (default)
             * `0<n<100` for output every `n` steps
             * `n>100` for more detailed output
        h : float
            Finite-differencing step size. The gradient is computed
            using second-order differencing:
                    f(x+h) - f(x - h)
                g = ----------------- + O(h^2)
                          2 * h
        maxiter : int
            Maximum number of iterations of L-BFGS-B
        method : str
            Estimation method - "css", "css-ml" or "ml".
            CSS uses a sum-of-squares approximation.
            ML estimates the log-likelihood with statespace methods.
            CSS-ML starts with CSS and refines with ML.
        truncate : int
            When using CSS, start the sum of squares after a given number of
            observations
        """
        def fit_helper(x_in, fit_method):
            cdef uintptr_t d_y_ptr = get_dev_array_ptr(self.d_y)

            def f(x: np.ndarray) -> np.ndarray:
                """The (batched) energy functional returning the negative
                log-likelihood (foreach series)."""
                # Recall: We maximize LL by minimizing -LL
                n_llf = -self._loglike(x, True, fit_method, truncate)
                return n_llf / (self.n_obs - 1)

            # Optimized finite differencing gradient for batches
            def gf(x) -> np.ndarray:
                """The gradient of the (batched) energy functional."""
                # Recall: We maximize LL by minimizing -LL
                n_gllf = -self._loglike_grad(x, h, True, fit_method, truncate)
                return n_gllf / (self.n_obs - 1)

            # check initial parameter sanity
            if ((np.isnan(x_in).any()) or (np.isinf(x_in).any())):
                raise FloatingPointError(
                    "Initial parameter vector x has NaN or Inf.")

            # Optimize parameters by minimizing log likelihood.
            x_out, niter, flags = batched_fmin_lbfgs_b(
                f, x_in, self.batch_size, gf, iprint=opt_disp, factr=1000,
                maxiter=maxiter)

            # Handle non-zero flags with Warning
            if (flags != 0).any():
                print("WARNING: Some batch members had optimizer problems.",
                    file=sys.stderr)
            
            return x_out, niter

        if start_params is None:
            self._estimate_x0()
        else:
            self.set_params(start_params)

<<<<<<< HEAD
=======
        cdef uintptr_t d_y_ptr = self._d_y.ptr

        def f(x: np.ndarray) -> np.ndarray:
            """The (batched) energy functional returning the negative
            log-likelihood (foreach series)."""
            # Recall: We maximize LL by minimizing -LL
            n_llf = -self._loglike(x, trans=True)
            return n_llf / (self.n_obs - 1)

        # Optimized finite differencing gradient for batches
        def gf(x):
            """The gradient of the (batched) energy functional."""
            # Recall: We maximize LL by minimizing -LL
            n_gllf = -self._loglike_grad(x, h, trans=True)
            return n_gllf / (self.n_obs - 1)

>>>>>>> 67f5babd
        x0 = self._batched_transform(self.pack(), True)

        method = method.lower()
        if method not in {"css", "css-ml", "ml"}:
            raise ValueError("Unknown method: {}".format(method))
        if method == "css" or method == "css-ml":
            x, self.niter = fit_helper(x0, "css")
        if method == "css-ml" or method == "ml":
            x, niter = fit_helper(x if method == "css-ml" else x0, "ml")
            self.niter = (self.niter + niter) if method == "css-ml" else niter

        self.unpack(self._batched_transform(x))
<<<<<<< HEAD
=======
        self.niter = niter
        return self
>>>>>>> 67f5babd

    @nvtx_range_wrap
    def _loglike(self, x, trans=True, method="ml", truncate=0):
        """Compute the batched log-likelihood for the given parameters.

        Parameters:
        ----------
        x : array-like
            Packed parameter array, grouped by series
        trans : bool
            Should the Jones' transform be applied?
            Note: The parameters from a fit model are already transformed.
        method : str
            Estimation method: "css" for sum-of-squares, "ml" for
            an estimation with statespace methods
        truncate : int
            When using CSS, start the sum of squares after a given number of
            observations

        Returns:
        --------
        loglike : numpy.ndarray
            Batched log-likelihood. Shape: (batch_size,)
        """
        cdef vector[double] vec_loglike
        vec_loglike.resize(self.batch_size)

        cdef ARIMAOrder order = self.order

        d_x_array, *_ = \
            input_to_cuml_array(x, check_dtype=np.float64, order='C')
        cdef uintptr_t d_x_ptr = d_x_array.ptr

        cdef uintptr_t d_y_ptr = self._d_y.ptr
        cdef cumlHandle* handle_ = <cumlHandle*><size_t>self.handle.getHandle()

        d_vs = cumlArray.empty((self.n_obs - order.d - order.D * order.s,
                                self.batch_size), dtype=np.float64, order="F")
        cdef uintptr_t d_vs_ptr = d_vs.ptr

        cdef LoglikeMethod ll_method = CSS if method == "css" else MLE
        batched_loglike(handle_[0], <double*> d_y_ptr, <int> self.batch_size,
                        <int> self.n_obs, order, <double*> d_x_ptr,
                        <double*> vec_loglike.data(), <double*> d_vs_ptr,
                        <bool> trans, <bool> True, ll_method, <int> truncate)

        return np.array(vec_loglike, dtype=np.float64)

    @nvtx_range_wrap
    def _loglike_grad(self, x, h=1e-8, trans=True, method="ml", truncate=0):
        """Compute the gradient (via finite differencing) of the batched
        log-likelihood.

        Parameters:
        ----------
        x : array-like
            Packed parameter array, grouped by series.
            Shape: (n_params * batch_size,)
        h : float
            The finite-difference stepsize
        trans : bool
            Should the Jones' transform be applied?
            Note: The parameters from a fit model are already transformed.
        method : str
            Estimation method: "css" for sum-of-squares, "ml" for
            an estimation with statespace methods
        truncate : int
            When using CSS, start the sum of squares after a given number of
            observations

        Returns:
        --------
        grad : numpy.ndarray
            Batched log-likelihood gradient. Shape: (n_params * batch_size,)
            where n_params is the complexity of the model
        """
        N = self.complexity
        assert len(x) == N * self.batch_size

        grad = cumlArray.empty(N * self.batch_size, np.float64)
        cdef uintptr_t d_grad = <uintptr_t> grad.ptr

        cdef ARIMAOrder order = self.order

        cdef uintptr_t d_x_ptr
        d_x_array, d_x_ptr, _, _, _ = \
            input_to_dev_array(x, check_dtype=np.float64, order='C')

        cdef uintptr_t d_y_ptr = get_dev_array_ptr(self.d_y)
        cdef cumlHandle* handle_ = <cumlHandle*><size_t>self.handle.getHandle()

        cdef LoglikeMethod ll_method = CSS if method == "css" else MLE
        batched_loglike_grad(handle_[0], <double*> d_y_ptr,
                             <int> self.batch_size, <int> self.n_obs, order,
                             <double*> d_x_ptr, <double*> d_grad, <double> h,
                             <bool> trans, ll_method, <int> truncate)

        return grad.to_output("numpy")

    @property
    def llf(self):
        """Log-likelihood of a fit model. Shape: (batch_size,)
        """
        return self._loglike(self.pack(), trans=False)

    @nvtx_range_wrap
    def unpack(self, x: Union[list, np.ndarray]):
        """Unpack linearized parameter vector `x` into the separate
        parameter arrays of the model

        Parameters:
        -----------
        x : array-like
            Packed parameter array, grouped by series.
            Shape: (n_params * batch_size,)
        """
        cdef ARIMAOrder order = self.order
        p, q, P, Q, k = (order.p, order.q, order.P, order.Q, order.k)
        N = self.complexity

        if type(x) is list or x.shape != (N, self.batch_size):
            x_mat = np.reshape(x, (N, self.batch_size), order='F')
        else:
            x_mat = x

        params = dict()
        # Note: going through np.array to avoid getting incorrect strides when
        # batch_size is 1
        if k > 0:
            params["mu"] = np.array(x_mat[0], order='F')
        if p > 0:
            params["ar"] = np.array(x_mat[k:k+p], order='F')
        if q > 0:
            params["ma"] = np.array(x_mat[k+p:k+p+q], order='F')
        if P > 0:
            params["sar"] = np.array(x_mat[k+p+q:k+p+q+P], order='F')
        if Q > 0:
            params["sma"] = np.array(x_mat[k+p+q+P:k+p+q+P+Q], order='F')
        params["sigma2"] = np.array(x_mat[k+p+q+P+Q], order='F')

        self.set_params(params)

    @nvtx_range_wrap
    def pack(self) -> np.ndarray:
        """Pack parameters of the model into a linearized vector `x`

        Returns:
        -----------
        x : array-like
            Packed parameter array, grouped by series.
            Shape: (n_params * batch_size,)
        """
        cdef ARIMAOrder order = self.order
        p, q, P, Q, k = (order.p, order.q, order.P, order.Q, order.k)
        N = self.complexity

        params = self.get_params()

        # 2D array for convenience
        x = np.zeros((N, self.batch_size), order='F')

        if k > 0:
            x[0] = params["mu"]
        if p > 0:
            x[k:k+p] = params["ar"]
        if q > 0:
            x[k+p:k+p+q] = params["ma"]
        if P > 0:
            x[k+p+q:k+p+q+P] = params["sar"]
        if Q > 0:
            x[k+p+q+P:k+p+q+P+Q] = params["sma"]
        x[k+p+q+P+Q] = params["sigma2"]

        return x.reshape(N * self.batch_size, order='F')  # return 1D shape

    @nvtx_range_wrap
    def _batched_transform(self, x, isInv=False):
        """Applies Jones transform or inverse transform to a parameter vector

        Parameters:
        -----------
        x : array-like
            Packed parameter array, grouped by series.
            Shape: (n_params * batch_size,)

        Returns:
        -----------
        Tx : array-like
            Packed transformed parameter array, grouped by series.
            Shape: (n_params * batch_size,)
        """
        cdef ARIMAOrder order = self.order
        N = self.complexity

        cdef cumlHandle* handle_ = <cumlHandle*><size_t>self.handle.getHandle()
        Tx = np.zeros(self.batch_size * N)

        cdef uintptr_t x_ptr = x.ctypes.data
        cdef uintptr_t Tx_ptr = Tx.ctypes.data
        batched_jones_transform(handle_[0], order, <int> self.batch_size,
                                <bool> isInv, <double*>x_ptr, <double*>Tx_ptr)

        return (Tx)<|MERGE_RESOLUTION|>--- conflicted
+++ resolved
@@ -321,15 +321,9 @@
         cpp_params.sma = <double*> d_sma_ptr
         cpp_params.sigma2 = <double*> d_sigma2_ptr
 
-<<<<<<< HEAD
         ic = cumlArray.empty(self.batch_size, self.dtype)
         cdef uintptr_t d_ic_ptr = ic.ptr
-        cdef uintptr_t d_y_ptr = get_dev_array_ptr(self.d_y)
-=======
-        cdef vector[double] ic
-        ic.resize(self.batch_size)
         cdef uintptr_t d_y_ptr = self._d_y.ptr
->>>>>>> 67f5babd
 
         ic_name_to_number = {"aic": 0, "aicc": 1, "bic": 2}
         cdef int ic_type_id
@@ -634,7 +628,7 @@
             observations
         """
         def fit_helper(x_in, fit_method):
-            cdef uintptr_t d_y_ptr = get_dev_array_ptr(self.d_y)
+            cdef uintptr_t d_y_ptr = self._d_y.ptr
 
             def f(x: np.ndarray) -> np.ndarray:
                 """The (batched) energy functional returning the negative
@@ -672,25 +666,6 @@
         else:
             self.set_params(start_params)
 
-<<<<<<< HEAD
-=======
-        cdef uintptr_t d_y_ptr = self._d_y.ptr
-
-        def f(x: np.ndarray) -> np.ndarray:
-            """The (batched) energy functional returning the negative
-            log-likelihood (foreach series)."""
-            # Recall: We maximize LL by minimizing -LL
-            n_llf = -self._loglike(x, trans=True)
-            return n_llf / (self.n_obs - 1)
-
-        # Optimized finite differencing gradient for batches
-        def gf(x):
-            """The gradient of the (batched) energy functional."""
-            # Recall: We maximize LL by minimizing -LL
-            n_gllf = -self._loglike_grad(x, h, trans=True)
-            return n_gllf / (self.n_obs - 1)
-
->>>>>>> 67f5babd
         x0 = self._batched_transform(self.pack(), True)
 
         method = method.lower()
@@ -703,11 +678,6 @@
             self.niter = (self.niter + niter) if method == "css-ml" else niter
 
         self.unpack(self._batched_transform(x))
-<<<<<<< HEAD
-=======
-        self.niter = niter
-        return self
->>>>>>> 67f5babd
 
     @nvtx_range_wrap
     def _loglike(self, x, trans=True, method="ml", truncate=0):
