--- conflicted
+++ resolved
@@ -307,12 +307,8 @@
         return model._tl_model_handles(model_bytes=model_bytes)
 
     @staticmethod
-    def _func_get_size(df):
-        return df.shape[0]
-
-    @staticmethod
-    def _func_get_idx(f, idx):
-        return f[idx]
+    def _print_summary(model):
+        model.print_summary()
 
     def print_summary(self):
         """
@@ -335,74 +331,19 @@
         raise_exception_from_futures(futures)
         return self
 
-    def _concat_treelite_models(self, deep_check):
-        """
-        Convert the cuML Random Forest model present in different workers to
-        the treelite format and then concatenate the different treelite models
-        to create a single model. The concatenated model is then converted to
-        bytes format.
-        """
-        mod_bytes = []
-        for w in self.workers:
-            mod_bytes.append(self.rfs[w].result().model_pbuf_bytes)
-
-        worker_tcp_info = [i for i in self.workers]
-        all_tl_mod_handles = []
-        model = self.rfs[worker_tcp_info[0]].result()
-        for n in range(len(self.workers)):
-            all_tl_mod_handles.append(model._tl_model_handles(mod_bytes[n]))
-
-        concat_mod_bytes = model.concatenate_treelite_bytes(
-            treelite_handle=all_tl_mod_handles, deep_check=deep_check)
-
-        return concat_mod_bytes
-
-    @staticmethod
-    def _read_mod_handles(model, mod_handles):
-        return model._read_mod_handles(mod_handles=mod_handles)
-
-    @staticmethod
-    def _tl_model_handles(model, model_bytes):
-        return model._tl_model_handles(model_bytes=model_bytes)
-
-    @staticmethod
-    def _print_summary(model):
-        model.print_summary()
-
-    def print_summary(self):
+    def convert_to_treelite(self):
         """
         prints the summary of the forest used to train and test the model
-        """
-        c = default_client()
-        futures = list()
-        workers = self.workers
-
-        for n, w in enumerate(workers):
-            futures.append(
-                c.submit(
-                    RandomForestRegressor._print_summary,
-                    self.rfs[w],
-                    workers=[w],
-                )
-            )
-
-        wait(futures)
-        raise_exception_from_futures(futures)
-        return self
-
-    def convert_to_treelite(self):
-        """
-        prints the summary of the forest used to train and test the model
+
         """
         mod_bytes = []
         size_of_mod_bytes_read = []
         for w in self.workers:
             mod_bytes.append(self.rfs[w].result().model_pbuf_bytes)
 
-        worker_numb = [i for i in self.workers]
-
-        list_mod_handles = []
-        model = self.rfs[worker_numb[0]].result()
+        worker_tcp_info = [i for i in self.workers]
+        all_tl_mod_handles = []
+        model = self.rfs[worker_tcp_info[0]].result()
         for n in range(len(self.workers)):
             list_mod_handles.append(model._tl_model_handles(mod_bytes[n]))
             size_of_mod_bytes_read.append(len(mod_bytes[n]))
@@ -532,12 +473,8 @@
 
         return self
 
-<<<<<<< HEAD
     def predict(self, X, predict_model="GPU", algo='auto',
                 convert_dtype=True, fil_sparse_format='auto'):
-=======
-    def predict(self, X, deep_check=False):
->>>>>>> 550bd23a
         """
         Predicts the regressor outputs for X.
 
@@ -561,7 +498,6 @@
            Dense vector (float) of shape (n_samples, 1)
 
         """
-<<<<<<< HEAD
         self._concat_treelite_models()
 
         c = default_client()
@@ -577,59 +513,7 @@
                 algo, convert_dtype,
                 fil_sparse_format)
 
-        return cudf.from_gpu_matrix(preds)
-=======
-        concat_mod_bytes = self._concat_treelite_models(deep_check)
-
-        c = default_client()
-        key = uuid1()
-        gpu_futures = c.sync(extract_ddf_partitions, X)
-        worker_to_parts = OrderedDict()
-        for w, p in gpu_futures:
-            if w not in worker_to_parts:
-                worker_to_parts[w] = []
-            worker_to_parts[w].append(p)
-
-        workers = set(map(lambda x: x[0], gpu_futures))
-
-        comms = CommsContext(comms_p2p=True)
-        comms.init(workers=workers)
-
-        worker_info = comms.worker_info(comms.worker_addresses)
-
-        key = uuid1()
-        parts_to_sizes = [(worker_info[wf[0]]["r"], c.submit(
-            RandomForestRegressor._func_get_size,
-            wf[1],
-            workers=[wf[0]],
-            key="%s-%s" % (key, idx)).result())
-            for idx, wf in enumerate(gpu_futures)]
-
-        key = uuid1()
-        preds = dict([(worker_info[wf[0]]["r"], c.submit(
-            RandomForestRegressor._predict,
-            self.rfs[wf[0]],
-            wf[1],
-            concat_mod_bytes,
-            workers=[wf[0]],
-            key="%s-%s" % (key, idx)))
-            for idx, wf in enumerate(worker_to_parts.items())])
-
-        out_futures = []
-
-        completed_part_map = {}
-        for rank, size in parts_to_sizes:
-            if rank not in completed_part_map:
-                completed_part_map[rank] = 0
-
-            f = preds[rank]
-            out_futures.append(c.submit(
-                RandomForestRegressor._func_get_idx, f,
-                completed_part_map[rank]))
-            completed_part_map[rank] += 1
-
-        return to_dask_cudf(out_futures)
->>>>>>> 550bd23a
+        return preds
 
     def get_params(self, deep=True):
         """
