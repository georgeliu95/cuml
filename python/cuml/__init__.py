#
# Copyright (c) 2019, NVIDIA CORPORATION.
#
# Licensed under the Apache License, Version 2.0 (the "License");
# you may not use this file except in compliance with the License.
# You may obtain a copy of the License at
#
#     http://www.apache.org/licenses/LICENSE-2.0
#
# Unless required by applicable law or agreed to in writing, software
# distributed under the License is distributed on an "AS IS" BASIS,
# WITHOUT WARRANTIES OR CONDITIONS OF ANY KIND, either express or implied.
# See the License for the specific language governing permissions and
# limitations under the License.
#

from cuml.cluster.dbscan import DBSCAN
from cuml.cluster.kmeans import KMeans

from cuml.decomposition.pca import PCA
from cuml.decomposition.tsvd import TruncatedSVD

from cuml.filter.kalman_filter import KalmanFilter

from cuml.linear_model.linear_regression import LinearRegression
from cuml.linear_model.ridge import Ridge

from cuml.neighbors.nearest_neighbors import NearestNeighbors

from cuml.utils.pointer_utils import device_of_gpu_matrix

<<<<<<< HEAD
from cuml.solvers.sgd import SGD
=======
from cuml.manifold.umap import UMAP
>>>>>>> 8cc1d083

from ._version import get_versions
__version__ = get_versions()['version']
del get_versions<|MERGE_RESOLUTION|>--- conflicted
+++ resolved
@@ -29,11 +29,9 @@
 
 from cuml.utils.pointer_utils import device_of_gpu_matrix
 
-<<<<<<< HEAD
 from cuml.solvers.sgd import SGD
-=======
+
 from cuml.manifold.umap import UMAP
->>>>>>> 8cc1d083
 
 from ._version import get_versions
 __version__ = get_versions()['version']
