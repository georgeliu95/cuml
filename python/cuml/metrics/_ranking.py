--- conflicted
+++ resolved
@@ -16,11 +16,7 @@
 
 import cupy as cp
 import numpy as np
-<<<<<<< HEAD
-from cuml.common import with_cupy_rmm
-=======
 from cuml.common.memory_utils import with_cupy_rmm
->>>>>>> 7a102914
 from cuml.common import input_to_cuml_array
 import math
 
