--- conflicted
+++ resolved
@@ -31,16 +31,13 @@
 from cuml.common.array import CumlArray
 from cuml.common.base import Base
 from cuml.common.handle cimport cumlHandle
-<<<<<<< HEAD
 import cuml.common.logger as logger
 from cuml.common import get_cudf_column_ptr
 from cuml.common import get_dev_array_ptr
 from cuml.common import input_to_dev_array
 from cuml.common import zeros
-=======
 from cuml.common.input_utils import input_to_cuml_array
 
->>>>>>> 279f7ff1
 
 cdef extern from "cuml/solvers/solver.hpp" namespace "ML::Solver":
 
@@ -188,12 +185,8 @@
             msg = "loss {!r} is not supported"
             raise NotImplementedError(msg.format(loss))
 
-<<<<<<< HEAD
-        super(CD, self).__init__(handle=handle, verbosity=logger.LEVEL_INFO)
-=======
-        super(CD, self).__init__(handle=handle, verbose=False,
+        super(CD, self).__init__(handle=handle, verbosity=logger.LEVEL_INFO,
                                  output_type=output_type)
->>>>>>> 279f7ff1
         self.alpha = alpha
         self.l1_ratio = l1_ratio
         self.fit_intercept = fit_intercept
