--- conflicted
+++ resolved
@@ -40,12 +40,8 @@
     - cudf {{ minor_version }}
     - dask-cudf {{ minor_version }}
     - libcuml={{ version }}
-<<<<<<< HEAD
     - libcumlprims=0.15.0a200622
-=======
-    - libcumlprims=0.15.0a200607
     - treelite=0.92
->>>>>>> 0a5307ac
     - cupy>=7,<8.0.0a0
     - nccl>=2.5
     - ucx-py {{ minor_version }}
