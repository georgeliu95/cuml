/*
 * Copyright (c) 2019-2020, NVIDIA CORPORATION.
 *
 * Licensed under the Apache License, Version 2.0 (the "License");
 * you may not use this file except in compliance with the License.
 * You may obtain a copy of the License at
 *
 *     http://www.apache.org/licenses/LICENSE-2.0
 *
 * Unless required by applicable law or agreed to in writing, software
 * distributed under the License is distributed on an "AS IS" BASIS,
 * WITHOUT WARRANTIES OR CONDITIONS OF ANY KIND, either express or implied.
 * See the License for the specific language governing permissions and
 * limitations under the License.
 */

#include <cuml/tree/flatnode.h>
#include <cuml/tree/decisiontree.hpp>
#include "decisiontree_impl.cuh"

namespace ML {
namespace DecisionTree {

void set_tree_params(DecisionTreeParams &params, int cfg_max_depth,
                     int cfg_max_leaves, float cfg_max_features, int cfg_n_bins,
                     int cfg_split_algo, int cfg_min_rows_per_node,
                     float cfg_min_impurity_decrease,
                     bool cfg_bootstrap_features, CRITERION cfg_split_criterion,
                     bool cfg_quantile_per_tree, bool cfg_shuffle_features) {
  params.max_depth = cfg_max_depth;
  params.max_leaves = cfg_max_leaves;
  params.max_features = cfg_max_features;
  params.n_bins = cfg_n_bins;
  params.split_algo = cfg_split_algo;
  params.min_rows_per_node = cfg_min_rows_per_node;
  params.bootstrap_features = cfg_bootstrap_features;
  params.split_criterion = cfg_split_criterion;
  params.quantile_per_tree = cfg_quantile_per_tree;
  params.shuffle_features = cfg_shuffle_features;
  params.min_impurity_decrease = cfg_min_impurity_decrease;
}

void validity_check(const DecisionTreeParams params) {
  ASSERT((params.max_depth >= 0), "Invalid max depth %d", params.max_depth);
  ASSERT((params.max_leaves == -1) || (params.max_leaves > 0),
         "Invalid max leaves %d", params.max_leaves);
  ASSERT((params.max_features > 0) && (params.max_features <= 1.0),
         "max_features value %f outside permitted (0, 1] range",
         params.max_features);
  ASSERT((params.n_bins > 0), "Invalid n_bins %d", params.n_bins);
  ASSERT((params.split_algo >= 0) &&
           (params.split_algo < SPLIT_ALGO::SPLIT_ALGO_END),
         "split_algo value %d outside permitted [0, %d) range",
         params.split_algo, SPLIT_ALGO::SPLIT_ALGO_END);
  ASSERT((params.min_rows_per_node >= 2),
         "Invalid min # rows per node value %d. Should be >= 2.",
         params.min_rows_per_node);
}

void print(const DecisionTreeParams params) {
  CUML_LOG_DEBUG("max_depth: %d", params.max_depth);
  CUML_LOG_DEBUG("max_leaves: %d", params.max_leaves);
  CUML_LOG_DEBUG("max_features: %f", params.max_features);
  CUML_LOG_DEBUG("n_bins: %d", params.n_bins);
  CUML_LOG_DEBUG("split_algo: %d", params.split_algo);
  CUML_LOG_DEBUG("min_rows_per_node: %d", params.min_rows_per_node);
  CUML_LOG_DEBUG("bootstrap_features: %d", params.bootstrap_features);
  CUML_LOG_DEBUG("split_criterion: %d", params.split_criterion);
  CUML_LOG_DEBUG("quantile_per_tree: %d", params.quantile_per_tree);
  CUML_LOG_DEBUG("shuffle_features: %d", params.shuffle_features);
}

template <class T, class L>
void print_tree_summary(const TreeMetaDataNode<T, L> *tree) {
  CUML_LOG_INFO(" Decision Tree depth --> %d and n_leaves --> %d",
                tree->depth_counter, tree->leaf_counter);
  CUML_LOG_INFO(" Tree Fitting - Overall time --> %lf s",
                tree->prepare_time + tree->train_time);
  CUML_LOG_INFO("   - preparing for fit time: %lf s", tree->prepare_time);
  CUML_LOG_INFO("   - tree growing time: %lf s", tree->train_time);
}

template <class T, class L>
void print_tree(const TreeMetaDataNode<T, L> *tree) {
  print_tree_summary<T, L>(tree);
  print_node<T, L>("", tree->sparsetree, 0, false);
}

<<<<<<< HEAD
template <class T, class L>
std::string dump_tree_as_json(const TreeMetaDataNode<T, L> *tree) {
  std::ostringstream oss;
  return dump_node_as_json("", tree->sparsetree, 0);
}

void decisionTreeClassifierFit(const ML::cumlHandle &handle,
=======
void decisionTreeClassifierFit(const raft::handle_t &handle,
>>>>>>> 5485089c
                               TreeClassifierF *&tree, float *data,
                               const int ncols, const int nrows, int *labels,
                               unsigned int *rowids, const int n_sampled_rows,
                               int unique_labels,
                               DecisionTree::DecisionTreeParams tree_params) {
  std::shared_ptr<DecisionTreeClassifier<float>> dt_classifier =
    std::make_shared<DecisionTreeClassifier<float>>();
  dt_classifier->fit(handle, data, ncols, nrows, labels, rowids, n_sampled_rows,
                     unique_labels, tree, tree_params);
}

void decisionTreeClassifierFit(const raft::handle_t &handle,
                               TreeClassifierD *&tree, double *data,
                               const int ncols, const int nrows, int *labels,
                               unsigned int *rowids, const int n_sampled_rows,
                               int unique_labels,
                               DecisionTree::DecisionTreeParams tree_params) {
  std::shared_ptr<DecisionTreeClassifier<double>> dt_classifier =
    std::make_shared<DecisionTreeClassifier<double>>();
  dt_classifier->fit(handle, data, ncols, nrows, labels, rowids, n_sampled_rows,
                     unique_labels, tree, tree_params);
}

void decisionTreeClassifierPredict(const raft::handle_t &handle,
                                   const TreeClassifierF *tree,
                                   const float *rows, const int n_rows,
                                   const int n_cols, int *predictions,
                                   int verbosity) {
  std::shared_ptr<DecisionTreeClassifier<float>> dt_classifier =
    std::make_shared<DecisionTreeClassifier<float>>();
  dt_classifier->predict(handle, tree, rows, n_rows, n_cols, predictions,
                         verbosity);
}

void decisionTreeClassifierPredict(const raft::handle_t &handle,
                                   const TreeClassifierD *tree,
                                   const double *rows, const int n_rows,
                                   const int n_cols, int *predictions,
                                   int verbosity) {
  std::shared_ptr<DecisionTreeClassifier<double>> dt_classifier =
    std::make_shared<DecisionTreeClassifier<double>>();
  dt_classifier->predict(handle, tree, rows, n_rows, n_cols, predictions,
                         verbosity);
}

// ----------------------------- Regression ----------------------------------- //

void decisionTreeRegressorFit(const raft::handle_t &handle,
                              TreeRegressorF *&tree, float *data,
                              const int ncols, const int nrows, float *labels,
                              unsigned int *rowids, const int n_sampled_rows,
                              DecisionTree::DecisionTreeParams tree_params) {
  std::shared_ptr<DecisionTreeRegressor<float>> dt_regressor =
    std::make_shared<DecisionTreeRegressor<float>>();
  dt_regressor->fit(handle, data, ncols, nrows, labels, rowids, n_sampled_rows,
                    tree, tree_params);
}

void decisionTreeRegressorFit(const raft::handle_t &handle,
                              TreeRegressorD *&tree, double *data,
                              const int ncols, const int nrows, double *labels,
                              unsigned int *rowids, const int n_sampled_rows,
                              DecisionTree::DecisionTreeParams tree_params) {
  std::shared_ptr<DecisionTreeRegressor<double>> dt_regressor =
    std::make_shared<DecisionTreeRegressor<double>>();
  dt_regressor->fit(handle, data, ncols, nrows, labels, rowids, n_sampled_rows,
                    tree, tree_params);
}

void decisionTreeRegressorPredict(const raft::handle_t &handle,
                                  const TreeRegressorF *tree, const float *rows,
                                  const int n_rows, const int n_cols,
                                  float *predictions, int verbosity) {
  std::shared_ptr<DecisionTreeRegressor<float>> dt_regressor =
    std::make_shared<DecisionTreeRegressor<float>>();
  dt_regressor->predict(handle, tree, rows, n_rows, n_cols, predictions,
                        verbosity);
}

void decisionTreeRegressorPredict(const raft::handle_t &handle,
                                  const TreeRegressorD *tree,
                                  const double *rows, const int n_rows,
                                  const int n_cols, double *predictions,
                                  int verbosity) {
  std::shared_ptr<DecisionTreeRegressor<double>> dt_regressor =
    std::make_shared<DecisionTreeRegressor<double>>();
  dt_regressor->predict(handle, tree, rows, n_rows, n_cols, predictions,
                        verbosity);
}

// Functions' specializations
template void print_tree_summary<float, int>(const TreeClassifierF *tree);
template void print_tree_summary<double, int>(const TreeClassifierD *tree);
template void print_tree_summary<float, float>(const TreeRegressorF *tree);
template void print_tree_summary<double, double>(const TreeRegressorD *tree);

template void print_tree<float, int>(const TreeClassifierF *tree);
template void print_tree<double, int>(const TreeClassifierD *tree);
template void print_tree<float, float>(const TreeRegressorF *tree);
template void print_tree<double, double>(const TreeRegressorD *tree);

template std::string dump_tree_as_json<float, int>(const TreeClassifierF *tree);
template std::string dump_tree_as_json<double, int>(
  const TreeClassifierD *tree);
template std::string dump_tree_as_json<float, float>(
  const TreeRegressorF *tree);
template std::string dump_tree_as_json<double, double>(
  const TreeRegressorD *tree);

}  // End namespace DecisionTree
}  //End namespace ML<|MERGE_RESOLUTION|>--- conflicted
+++ resolved
@@ -86,17 +86,13 @@
   print_node<T, L>("", tree->sparsetree, 0, false);
 }
 
-<<<<<<< HEAD
 template <class T, class L>
 std::string dump_tree_as_json(const TreeMetaDataNode<T, L> *tree) {
   std::ostringstream oss;
   return dump_node_as_json("", tree->sparsetree, 0);
 }
 
-void decisionTreeClassifierFit(const ML::cumlHandle &handle,
-=======
 void decisionTreeClassifierFit(const raft::handle_t &handle,
->>>>>>> 5485089c
                                TreeClassifierF *&tree, float *data,
                                const int ncols, const int nrows, int *labels,
                                unsigned int *rowids, const int n_sampled_rows,
