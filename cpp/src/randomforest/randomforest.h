/*
 * Copyright (c) 2019, NVIDIA CORPORATION.
 *
 * Licensed under the Apache License, Version 2.0 (the "License");
 * you may not use this file except in compliance with the License.
 * You may obtain a copy of the License at
 *
 *     http://www.apache.org/licenses/LICENSE-2.0
 *
 * Unless required by applicable law or agreed to in writing, software
 * distributed under the License is distributed on an "AS IS" BASIS,
 * WITHOUT WARRANTIES OR CONDITIONS OF ANY KIND, either express or implied.
 * See the License for the specific language governing permissions and
 * limitations under the License.
 */

#pragma once
#include <map>
#include "decisiontree/decisiontree.h"

namespace ML {

enum RF_type {
  CLASSIFICATION,
  REGRESSION,
};

struct RF_metrics {
  RF_type rf_type;

  // Classification metrics
  float accuracy = -1.0f;

  // Regression metrics
  double mean_abs_error = -1.0;
  double mean_squared_error = -1.0;
  double median_abs_error = -1.0;

  RF_metrics(float cfg_accuracy);
  RF_metrics(double cfg_mean_abs_error, double cfg_mean_squared_error,
             double cfg_median_abs_error);
  void print();
};

struct RF_params {
  /**
   * Control bootstrapping. If set, each tree in the forest is built on a bootstrapped sample with replacement.
   * If false, sampling without replacement is done.
   */
  bool bootstrap = true;
  /**
   * Control bootstrapping for features. If features are drawn with or without replacement
   */
  bool bootstrap_features = false;
  /**
   * Number of decision trees in the random forest.
   */
  int n_trees;
  /**
   * Ratio of dataset rows used while fitting each tree.
   */
  float rows_sample = 1.0f;
  /**
   * Decision tree training hyper parameter struct.
   */
  DecisionTree::DecisionTreeParams tree_params;

  RF_params();
  RF_params(int cfg_n_trees);
  RF_params(bool cfg_bootstrap, bool cfg_bootstrap_features, int cfg_n_trees,
            float cfg_rows_sample);
  RF_params(bool cfg_bootstrap, bool cfg_bootstrap_features, int cfg_n_trees,
            float cfg_rows_sample,
            DecisionTree::DecisionTreeParams cfg_tree_params);
  void validity_check() const;
  void print() const;
};

/* Update labels so they are unique from 0 to n_unique_vals.
   		Create an old_label to new_label map per random forest.
*/
void preprocess_labels(int n_rows, std::vector<int>& labels,
                       std::map<int, int>& labels_map, bool verbose = false);

/* Revert preprocessing effect, if needed. */
void postprocess_labels(int n_rows, std::vector<int>& labels,
                        std::map<int, int>& labels_map, bool verbose = false);

template <class T, class L>
class rf {
 protected:
  RF_params rf_params;
  int rf_type;
  virtual const DecisionTree::DecisionTreeBase<T, L>* get_trees_ptr() const = 0;
  virtual ~rf() = default;
  void prepare_fit_per_tree(const ML::cumlHandle_impl& handle, int tree_id,
                            int n_rows, int n_sampled_rows,
                            unsigned int* selected_rows,
                            unsigned int* sorted_selected_rows,
                            char* rows_temp_storage, size_t temp_storage_bytes);

  void error_checking(const T* input, L* predictions, int n_rows, int n_cols,
                      bool is_predict) const;

 public:
  rf(RF_params cfg_rf_params, int cfg_rf_type = RF_type::CLASSIFICATION);

  int get_ntrees();
  void print_rf_summary();
  void print_rf_detailed();
};

template <class T>
class rfClassifier : public rf<T, int> {
 private:
  DecisionTree::DecisionTreeClassifier<T>* trees = nullptr;
  const DecisionTree::DecisionTreeClassifier<T>* get_trees_ptr() const;

 public:
  rfClassifier(RF_params cfg_rf_params);
  ~rfClassifier();

  void fit(const cumlHandle& user_handle, T* input, int n_rows, int n_cols,
           int* labels, int n_unique_labels);
  void predict(const cumlHandle& user_handle, const T* input, int n_rows,
               int n_cols, int* predictions, bool verbose = false) const;
  RF_metrics score(const cumlHandle& user_handle, const T* input,
                   const int* ref_labels, int n_rows, int n_cols,
                   int* predictions, bool verbose = false) const;
};

template <class T>
class rfRegressor : public rf<T, T> {
 private:
  DecisionTree::DecisionTreeRegressor<T>* trees = nullptr;
  const DecisionTree::DecisionTreeRegressor<T>* get_trees_ptr() const;

 public:
  rfRegressor(RF_params cfg_rf_params);
  ~rfRegressor();

  void fit(const cumlHandle& user_handle, T* input, int n_rows, int n_cols,
           T* labels);
  void predict(const cumlHandle& user_handle, const T* input, int n_rows,
               int n_cols, T* predictions, bool verbose = false) const;
  RF_metrics cross_validate(const cumlHandle& user_handle, const T* input,
                            const T* ref_labels, int n_rows, int n_cols,
                            T* predictions, bool verbose = false) const;
};

<<<<<<< HEAD
// Stateless API functions: fit, predict and cross_validate.

// ----------------------------- Classification ----------------------------------- //

=======
// Stateless API functions: fit, predict and score.
>>>>>>> 8761eb27
void fit(const cumlHandle& user_handle, rfClassifier<float>* rf_classifier,
         float* input, int n_rows, int n_cols, int* labels,
         int n_unique_labels);
void fit(const cumlHandle& user_handle, rfClassifier<double>* rf_classifier,
         double* input, int n_rows, int n_cols, int* labels,
         int n_unique_labels);

void predict(const cumlHandle& user_handle,
             const rfClassifier<float>* rf_classifier, const float* input,
             int n_rows, int n_cols, int* predictions, bool verbose = false);
void predict(const cumlHandle& user_handle,
             const rfClassifier<double>* rf_classifier, const double* input,
             int n_rows, int n_cols, int* predictions, bool verbose = false);

RF_metrics score(const cumlHandle& user_handle,
                 const rfClassifier<float>* rf_classifier, const float* input,
                 const int* ref_labels, int n_rows, int n_cols,
                 int* predictions, bool verbose = false);
RF_metrics score(const cumlHandle& user_handle,
                 const rfClassifier<double>* rf_classifier, const double* input,
                 const int* ref_labels, int n_rows, int n_cols,
                 int* predictions, bool verbose = false);

RF_params set_rf_class_obj(int max_depth, int max_leaves, float max_features,
                           int n_bins, int split_algo, int min_rows_per_node,
                           bool bootstrap_features, bool bootstrap, int n_trees,
<<<<<<< HEAD
                           int rows_sample, CRITERION split_criterion,
                           bool quantile_per_tree);

// ----------------------------- Regression ----------------------------------- //

void fit(const cumlHandle& user_handle, rfRegressor<float>* rf_regressor,
         float* input, int n_rows, int n_cols, float* labels);
void fit(const cumlHandle& user_handle, rfRegressor<double>* rf_regressor,
         double* input, int n_rows, int n_cols, double* labels);

void predict(const cumlHandle& user_handle,
             const rfRegressor<float>* rf_regressor, const float* input,
             int n_rows, int n_cols, float* predictions, bool verbose = false);
void predict(const cumlHandle& user_handle,
             const rfRegressor<double>* rf_regressor, const double* input,
             int n_rows, int n_cols, double* predictions, bool verbose = false);

RF_metrics cross_validate(const cumlHandle& user_handle,
                          const rfRegressor<float>* rf_regressor,
                          const float* input, const float* ref_labels,
                          int n_rows, int n_cols, float* predictions,
                          bool verbose = false);
RF_metrics cross_validate(const cumlHandle& user_handle,
                          const rfRegressor<double>* rf_regressor,
                          const double* input, const double* ref_labels,
                          int n_rows, int n_cols, double* predictions,
                          bool verbose = false);

=======
                           float rows_sample);
>>>>>>> 8761eb27
};  // namespace ML<|MERGE_RESOLUTION|>--- conflicted
+++ resolved
@@ -77,7 +77,7 @@
 };
 
 /* Update labels so they are unique from 0 to n_unique_vals.
-   		Create an old_label to new_label map per random forest.
+   Create an old_label to new_label map per random forest.
 */
 void preprocess_labels(int n_rows, std::vector<int>& labels,
                        std::map<int, int>& labels_map, bool verbose = false);
@@ -143,19 +143,15 @@
            T* labels);
   void predict(const cumlHandle& user_handle, const T* input, int n_rows,
                int n_cols, T* predictions, bool verbose = false) const;
-  RF_metrics cross_validate(const cumlHandle& user_handle, const T* input,
-                            const T* ref_labels, int n_rows, int n_cols,
-                            T* predictions, bool verbose = false) const;
-};
-
-<<<<<<< HEAD
-// Stateless API functions: fit, predict and cross_validate.
+  RF_metrics score(const cumlHandle& user_handle, const T* input,
+                   const T* ref_labels, int n_rows, int n_cols,
+                   T* predictions, bool verbose = false) const;
+};
+
+// Stateless API functions: fit, predict and score.
 
 // ----------------------------- Classification ----------------------------------- //
 
-=======
-// Stateless API functions: fit, predict and score.
->>>>>>> 8761eb27
 void fit(const cumlHandle& user_handle, rfClassifier<float>* rf_classifier,
          float* input, int n_rows, int n_cols, int* labels,
          int n_unique_labels);
@@ -182,8 +178,7 @@
 RF_params set_rf_class_obj(int max_depth, int max_leaves, float max_features,
                            int n_bins, int split_algo, int min_rows_per_node,
                            bool bootstrap_features, bool bootstrap, int n_trees,
-<<<<<<< HEAD
-                           int rows_sample, CRITERION split_criterion,
+                           float rows_sample, CRITERION split_criterion,
                            bool quantile_per_tree);
 
 // ----------------------------- Regression ----------------------------------- //
@@ -200,18 +195,14 @@
              const rfRegressor<double>* rf_regressor, const double* input,
              int n_rows, int n_cols, double* predictions, bool verbose = false);
 
-RF_metrics cross_validate(const cumlHandle& user_handle,
-                          const rfRegressor<float>* rf_regressor,
-                          const float* input, const float* ref_labels,
-                          int n_rows, int n_cols, float* predictions,
-                          bool verbose = false);
-RF_metrics cross_validate(const cumlHandle& user_handle,
-                          const rfRegressor<double>* rf_regressor,
-                          const double* input, const double* ref_labels,
-                          int n_rows, int n_cols, double* predictions,
-                          bool verbose = false);
-
-=======
-                           float rows_sample);
->>>>>>> 8761eb27
+RF_metrics score(const cumlHandle& user_handle,
+                 const rfRegressor<float>* rf_regressor,
+                 const float* input, const float* ref_labels,
+                 int n_rows, int n_cols, float* predictions,
+                 bool verbose = false);
+RF_metrics score(const cumlHandle& user_handle,
+                 const rfRegressor<double>* rf_regressor,
+                 const double* input, const double* ref_labels,
+                 int n_rows, int n_cols, double* predictions,
+                 bool verbose = false);
 };  // namespace ML