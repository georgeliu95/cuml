#=============================================================================
# Copyright (c) 2020, NVIDIA CORPORATION.
#
# Licensed under the Apache License, Version 2.0 (the "License");
# you may not use this file except in compliance with the License.
# You may obtain a copy of the License at
#
#     http://www.apache.org/licenses/LICENSE-2.0
#
# Unless required by applicable law or agreed to in writing, software
# distributed under the License is distributed on an "AS IS" BASIS,
# WITHOUT WARRANTIES OR CONDITIONS OF ANY KIND, either express or implied.
# See the License for the specific language governing permissions and
# limitations under the License.
#=============================================================================

include(ExternalProject)

##############################################################################
# - raft - (header only) -----------------------------------------------------

# Only cloned if RAFT_PATH env variable is not defined

if(DEFINED ENV{RAFT_PATH})
  message(STATUS "RAFT_PATH environment variable detected.")
  message(STATUS "RAFT_DIR set to $ENV{RAFT_PATH}")
  set(RAFT_DIR "$ENV{RAFT_PATH}")

  ExternalProject_Add(raft
    DOWNLOAD_COMMAND  ""
    SOURCE_DIR        ${RAFT_DIR}
    CONFIGURE_COMMAND ""
    BUILD_COMMAND     ""
    INSTALL_COMMAND   "")

else(DEFINED ENV{RAFT_PATH})
  message(STATUS "RAFT_PATH environment variable NOT detected, cloning RAFT")
  set(RAFT_DIR ${CMAKE_CURRENT_BINARY_DIR}/raft CACHE STRING "Path to RAFT repo")

  ExternalProject_Add(raft
    GIT_REPOSITORY    https://github.com/rapidsai/raft.git
<<<<<<< HEAD
    GIT_TAG           branch-0.15
=======
    GIT_TAG           b77aa376f6b725cbee4aa40d15faae2589a3b9d2
>>>>>>> b83688ca
    PREFIX            ${RAFT_DIR}
    CONFIGURE_COMMAND ""
    BUILD_COMMAND     ""
    INSTALL_COMMAND   "")

  # Redefining RAFT_DIR so it coincides with the one inferred by env variable.
  set(RAFT_DIR ${RAFT_DIR}/src/raft/)
endif(DEFINED ENV{RAFT_PATH})


##############################################################################
# - cumlprims (binary dependency) --------------------------------------------

if(ENABLE_CUMLPRIMS_MG)

    if(DEFINED ENV{CUMLPRIMS_MG_PATH})
      set(CUMLPRIMS_MG_PATH ENV{CUMLPRIMS_MG_PATH}})
    endif(DEFINED ENV{CUMLPRIMS_MG_PATH})

    if(NOT CUMLPRIMS_MG_PATH)
      find_package(cumlprims_mg
                   REQUIRED)

    else()
      message("-- Manually setting CUMLPRIMS_MG_PATH to ${CUMLPRIMS_MG_PATH}")
      if(EXISTS "${CUMLPRIMS_MG_PATH}/lib/libcumlprims.so")
        set(CUMLPRIMS_MG_FOUND TRUE)
        set(CUMLPRIMS_MG_INCLUDE_DIRS ${CUMLPRIMS_MG_PATH}/include)
        set(CUMLPRIMS_MG_LIBRARIES ${CUMLPRIMS_MG_PATH}/lib/libcumlprims.so)
      else()
        message(FATAL_ERROR "libcumlprims library NOT found in ${CUMLPRIMS_MG_PATH}")
      endif(EXISTS "${CUMLPRIMS_MG_PATH}/lib/libcumlprims.so")
    endif(NOT CUMLPRIMS_MG_PATH)

endif(ENABLE_CUMLPRIMS_MG)


##############################################################################
# - RMM ----------------------------------------------------------------------

# find package module uses RMM_INSTALL_DIR for Hints, checking RMM_ROOT env variable
# to match other RAPIDS repos.
set(RMM_INSTALL_DIR ENV{RMM_ROOT})

find_package(RMM
             REQUIRED)


##############################################################################
# - cub - (header only) ------------------------------------------------------

if(NOT CUB_IS_PART_OF_CTK)
  set(CUB_DIR ${CMAKE_CURRENT_BINARY_DIR}/cub CACHE STRING "Path to cub repo")
  ExternalProject_Add(cub
    GIT_REPOSITORY    https://github.com/thrust/cub.git
    GIT_TAG           1.8.0
    PREFIX            ${CUB_DIR}
    CONFIGURE_COMMAND ""
    BUILD_COMMAND     ""
    INSTALL_COMMAND   "")
endif(NOT CUB_IS_PART_OF_CTK)

##############################################################################
# - cutlass - (header only) --------------------------------------------------

set(CUTLASS_DIR ${CMAKE_CURRENT_BINARY_DIR}/cutlass CACHE STRING
  "Path to the cutlass repo")
ExternalProject_Add(cutlass
  GIT_REPOSITORY    https://github.com/NVIDIA/cutlass.git
  GIT_TAG           v1.0.1
  PREFIX            ${CUTLASS_DIR}
  CONFIGURE_COMMAND ""
  BUILD_COMMAND     ""
  INSTALL_COMMAND   "")

##############################################################################
# - spdlog -------------------------------------------------------------------

set(SPDLOG_DIR ${CMAKE_CURRENT_BINARY_DIR}/spdlog CACHE STRING
  "Path to spdlog install directory")
ExternalProject_Add(spdlog
  GIT_REPOSITORY    https://github.com/gabime/spdlog.git
  GIT_TAG           v1.x
  PREFIX            ${SPDLOG_DIR}
  CONFIGURE_COMMAND ""
  BUILD_COMMAND     ""
  INSTALL_COMMAND   "")

##############################################################################
# - faiss --------------------------------------------------------------------

if(BUILD_STATIC_FAISS)
  set(FAISS_DIR ${CMAKE_CURRENT_BINARY_DIR}/faiss CACHE STRING
    "Path to FAISS source directory")
  ExternalProject_Add(faiss
    GIT_REPOSITORY    https://github.com/facebookresearch/faiss.git
    GIT_TAG           a5b850dec6f1cd6c88ab467bfd5e87b0cac2e41d
    CONFIGURE_COMMAND LIBS=-pthread
                      CPPFLAGS=-w
                      LDFLAGS=-L${CMAKE_INSTALL_PREFIX}/lib
                              ${CMAKE_CURRENT_BINARY_DIR}/faiss/src/faiss/configure
	                      --prefix=${CMAKE_CURRENT_BINARY_DIR}/faiss
	                      --with-blas=${BLAS_LIBRARIES}
	                      --with-cuda=${CUDA_TOOLKIT_ROOT_DIR}
	                      --with-cuda-arch=${FAISS_GPU_ARCHS}
	                      -v
    PREFIX            ${FAISS_DIR}
    BUILD_COMMAND     make -j${PARALLEL_LEVEL} VERBOSE=1
    BUILD_BYPRODUCTS  ${FAISS_DIR}/lib/libfaiss.a
    BUILD_ALWAYS      1
    INSTALL_COMMAND   make -s install > /dev/null
    UPDATE_COMMAND    ""
    BUILD_IN_SOURCE   1
    PATCH_COMMAND     patch -p1 -N < ${CMAKE_CURRENT_SOURCE_DIR}/cmake/faiss_cuda11.patch || true)

  ExternalProject_Get_Property(faiss install_dir)
  add_library(FAISS::FAISS STATIC IMPORTED)
  set_property(TARGET FAISS::FAISS PROPERTY
    IMPORTED_LOCATION ${FAISS_DIR}/lib/libfaiss.a)
  # to account for the FAISS file reorg that happened recently after the current
  # pinned commit, just change the following line to
  # set(FAISS_INCLUDE_DIRS "${FAISS_DIR}/src/faiss")
  set(FAISS_INCLUDE_DIRS "${FAISS_DIR}/src")
else()
  set(FAISS_INSTALL_DIR ENV{FAISS_ROOT})
  find_package(FAISS REQUIRED)
endif(BUILD_STATIC_FAISS)

##############################################################################
# - treelite build -----------------------------------------------------------

find_package(Treelite 0.92 REQUIRED)

##############################################################################
# - googletest build -----------------------------------------------------------

if(BUILD_GTEST)
	set(GTEST_DIR ${CMAKE_CURRENT_BINARY_DIR}/googletest CACHE STRING
	  "Path to googletest repo")
	set(GTEST_BINARY_DIR ${PROJECT_BINARY_DIR}/googletest)
	set(GTEST_INSTALL_DIR ${GTEST_BINARY_DIR}/install)
	set(GTEST_LIB ${GTEST_INSTALL_DIR}/lib/libgtest_main.a)
	include(ExternalProject)
	ExternalProject_Add(googletest
	  GIT_REPOSITORY    https://github.com/google/googletest.git
	  GIT_TAG           6ce9b98f541b8bcd84c5c5b3483f29a933c4aefb
	  PREFIX            ${GTEST_DIR}
	  CMAKE_ARGS        -DCMAKE_INSTALL_PREFIX=<INSTALL_DIR>
	                    -DBUILD_SHARED_LIBS=OFF
	                    -DCMAKE_INSTALL_LIBDIR=lib
	  BUILD_BYPRODUCTS  ${GTEST_DIR}/lib/libgtest.a
	                    ${GTEST_DIR}/lib/libgtest_main.a
	  UPDATE_COMMAND    "")
	
	add_library(GTest::GTest STATIC IMPORTED)
	add_library(GTest::Main STATIC IMPORTED)
	
	set_property(TARGET GTest::GTest PROPERTY
	  IMPORTED_LOCATION ${GTEST_DIR}/lib/libgtest.a)
	set_property(TARGET GTest::Main PROPERTY
	  IMPORTED_LOCATION ${GTEST_DIR}/lib/libgtest_main.a)
	
	set(GTEST_INCLUDE_DIRS "${GTEST_DIR}")
	
	add_dependencies(GTest::GTest googletest)
	add_dependencies(GTest::Main googletest)
	
else()
	find_package(GTest REQUIRED)
endif(BUILD_GTEST)

##############################################################################
# - googlebench ---------------------------------------------------------------

set(GBENCH_DIR ${CMAKE_CURRENT_BINARY_DIR}/benchmark CACHE STRING
  "Path to google benchmark repo")
set(GBENCH_BINARY_DIR ${PROJECT_BINARY_DIR}/benchmark)
set(GBENCH_INSTALL_DIR ${GBENCH_BINARY_DIR}/install)
set(GBENCH_LIB ${GBENCH_INSTALL_DIR}/lib/libbenchmark.a)
include(ExternalProject)
ExternalProject_Add(benchmark
  GIT_REPOSITORY    https://github.com/google/benchmark.git
  GIT_TAG           bf4f2ea0bd1180b34718ac26eb79b170a4f6290e
  PREFIX            ${GBENCH_DIR}
  CMAKE_ARGS        -DBENCHMARK_ENABLE_GTEST_TESTS=OFF
                    -DBENCHMARK_ENABLE_TESTING=OFF
                    -DCMAKE_INSTALL_PREFIX=<INSTALL_DIR>
                    -DCMAKE_BUILD_TYPE=Release
                    -DCMAKE_INSTALL_LIBDIR=lib
  BUILD_BYPRODUCTS  ${GBENCH_DIR}/lib/libbenchmark.a
  UPDATE_COMMAND    "")
add_library(benchmarklib STATIC IMPORTED)
add_dependencies(benchmarklib benchmark)
set_property(TARGET benchmarklib PROPERTY
  IMPORTED_LOCATION ${GBENCH_DIR}/lib/libbenchmark.a)

# dependencies will be added in sequence, so if a new project `project_b` is added
# after `project_a`, please add the dependency add_dependencies(project_b project_a)
# This allows the cloning to happen sequentially, enhancing the printing at
# compile time, helping significantly to troubleshoot build issues.

# TODO: Change to using build.sh and make targets instead of this

if(CUB_IS_PART_OF_CTK)
  add_dependencies(cutlass raft)
else()
  add_dependencies(cub raft)
  add_dependencies(cutlass cub)
endif(CUB_IS_PART_OF_CTK)
add_dependencies(spdlog cutlass)
add_dependencies(GTest::GTest spdlog)
add_dependencies(benchmark GTest::GTest)
add_dependencies(FAISS::FAISS benchmark)
add_dependencies(FAISS::FAISS faiss)
<|MERGE_RESOLUTION|>--- conflicted
+++ resolved
@@ -39,11 +39,7 @@
 
   ExternalProject_Add(raft
     GIT_REPOSITORY    https://github.com/rapidsai/raft.git
-<<<<<<< HEAD
-    GIT_TAG           branch-0.15
-=======
     GIT_TAG           b77aa376f6b725cbee4aa40d15faae2589a3b9d2
->>>>>>> b83688ca
     PREFIX            ${RAFT_DIR}
     CONFIGURE_COMMAND ""
     BUILD_COMMAND     ""
