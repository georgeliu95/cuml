<<<<<<< HEAD
/*
 * Copyright (c) 2019-2020, NVIDIA CORPORATION.
 *
 * Licensed under the Apache License, Version 2.0 (the "License");
 * you may not use this file except in compliance with the License.
 * You may obtain a copy of the License at
 *
 *     http://www.apache.org/licenses/LICENSE-2.0
 *
 * Unless required by applicable law or agreed to in writing, software
 * distributed under the License is distributed on an "AS IS" BASIS,
 * WITHOUT WARRANTIES OR CONDITIONS OF ANY KIND, either express or implied.
 * See the License for the specific language governing permissions and
 * limitations under the License.
 */

#include <common/cudart_utils.h>
#include <gtest/gtest.h>
#include <metrics/klDivergence.h>
#include <algorithm>
#include <cuml/common/cuml_allocator.hpp>
#include <iostream>
#include <random>
#include "test_utils.h"

namespace MLCommon {
namespace Metrics {

//parameter structure definition
struct klDivergenceParam {
  int nElements;
  double tolerance;
};

//test fixture class
template <typename DataT>
class klDivergenceTest : public ::testing::TestWithParam<klDivergenceParam> {
 protected:
  //the constructor
  void SetUp() override {
    //getting the parameters
    params = ::testing::TestWithParam<klDivergenceParam>::GetParam();

    nElements = params.nElements;

    //generating random value test input
    std::vector<DataT> h_modelPDF(nElements, 0);
    std::vector<DataT> h_candidatePDF(nElements, 0);
    std::random_device rd;
    std::default_random_engine dre(rd());
    std::uniform_real_distribution<DataT> realGenerator(0.0, 1.0);

    std::generate(h_modelPDF.begin(), h_modelPDF.end(),
                  [&]() { return realGenerator(dre); });
    std::generate(h_candidatePDF.begin(), h_candidatePDF.end(),
                  [&]() { return realGenerator(dre); });

    //allocating and initializing memory to the GPU
    CUDA_CHECK(cudaStreamCreate(&stream));
    MLCommon::allocate(d_modelPDF, nElements, true);
    MLCommon::allocate(d_candidatePDF, nElements, true);

    MLCommon::updateDevice(d_modelPDF, &h_modelPDF[0], (int)nElements, stream);
    MLCommon::updateDevice(d_candidatePDF, &h_candidatePDF[0], (int)nElements,
                           stream);
    std::shared_ptr<MLCommon::deviceAllocator> allocator(
      new defaultDeviceAllocator);

    //generating the golden output
    for (int i = 0; i < nElements; ++i) {
      if (h_modelPDF[i] == 0.0)
        truthklDivergence += 0;

      else
        truthklDivergence +=
          h_modelPDF[i] * log(h_modelPDF[i] / h_candidatePDF[i]);
    }

    //calling the klDivergence CUDA implementation
    computedklDivergence = MLCommon::Metrics::klDivergence(
      d_modelPDF, d_candidatePDF, nElements, allocator, stream);
  }

  //the destructor
  void TearDown() override {
    CUDA_CHECK(cudaFree(d_modelPDF));
    CUDA_CHECK(cudaFree(d_candidatePDF));
    CUDA_CHECK(cudaStreamDestroy(stream));
  }

  //declaring the data values
  klDivergenceParam params;
  DataT* d_modelPDF = nullptr;
  DataT* d_candidatePDF = nullptr;
  int nElements = 0;
  DataT truthklDivergence = 0;
  DataT computedklDivergence = 0;
  cudaStream_t stream;
};

//setting test parameter values
const std::vector<klDivergenceParam> inputs = {
  {500, 0.000001}, {200, 0.001}, {5000, 0.000001}, {500000, 0.000001}

};

//writing the test suite
typedef klDivergenceTest<double> klDivergenceTestClass;
TEST_P(klDivergenceTestClass, Result) {
  ASSERT_NEAR(computedklDivergence, truthklDivergence, params.tolerance);
}
INSTANTIATE_TEST_CASE_P(klDivergence, klDivergenceTestClass,
                        ::testing::ValuesIn(inputs));

}  //end namespace Metrics
}  //end namespace MLCommon
=======
/*
 * Copyright (c) 2019, NVIDIA CORPORATION.
 *
 * Licensed under the Apache License, Version 2.0 (the "License");
 * you may not use this file except in compliance with the License.
 * You may obtain a copy of the License at
 *
 *     http://www.apache.org/licenses/LICENSE-2.0
 *
 * Unless required by applicable law or agreed to in writing, software
 * distributed under the License is distributed on an "AS IS" BASIS,
 * WITHOUT WARRANTIES OR CONDITIONS OF ANY KIND, either express or implied.
 * See the License for the specific language governing permissions and
 * limitations under the License.
 */
#include <common/cudart_utils.h>
#include <gtest/gtest.h>
#include <algorithm>
#include <cuml/common/cuml_allocator.hpp>
#include <iostream>
#include <random>
#include "metrics/klDivergence.cuh"
#include "test_utils.h"

namespace MLCommon {
namespace Metrics {

//parameter structure definition
struct klDivergenceParam {
  int nElements;
  double tolerance;
};

//test fixture class
template <typename DataT>
class klDivergenceTest : public ::testing::TestWithParam<klDivergenceParam> {
 protected:
  //the constructor
  void SetUp() override {
    //getting the parameters
    params = ::testing::TestWithParam<klDivergenceParam>::GetParam();

    nElements = params.nElements;

    //generating random value test input
    std::vector<DataT> h_modelPDF(nElements, 0);
    std::vector<DataT> h_candidatePDF(nElements, 0);
    std::random_device rd;
    std::default_random_engine dre(rd());
    std::uniform_real_distribution<DataT> realGenerator(0.0, 1.0);

    std::generate(h_modelPDF.begin(), h_modelPDF.end(),
                  [&]() { return realGenerator(dre); });
    std::generate(h_candidatePDF.begin(), h_candidatePDF.end(),
                  [&]() { return realGenerator(dre); });

    //allocating and initializing memory to the GPU
    CUDA_CHECK(cudaStreamCreate(&stream));
    MLCommon::allocate(d_modelPDF, nElements, true);
    MLCommon::allocate(d_candidatePDF, nElements, true);

    MLCommon::updateDevice(d_modelPDF, &h_modelPDF[0], (int)nElements, stream);
    MLCommon::updateDevice(d_candidatePDF, &h_candidatePDF[0], (int)nElements,
                           stream);
    std::shared_ptr<MLCommon::deviceAllocator> allocator(
      new defaultDeviceAllocator);

    //generating the golden output
    for (int i = 0; i < nElements; ++i) {
      if (h_modelPDF[i] == 0.0)
        truthklDivergence += 0;

      else
        truthklDivergence +=
          h_modelPDF[i] * log(h_modelPDF[i] / h_candidatePDF[i]);
    }

    //calling the klDivergence CUDA implementation
    computedklDivergence = MLCommon::Metrics::klDivergence(
      d_modelPDF, d_candidatePDF, nElements, allocator, stream);
  }

  //the destructor
  void TearDown() override {
    CUDA_CHECK(cudaFree(d_modelPDF));
    CUDA_CHECK(cudaFree(d_candidatePDF));
    CUDA_CHECK(cudaStreamDestroy(stream));
  }

  //declaring the data values
  klDivergenceParam params;
  DataT* d_modelPDF = nullptr;
  DataT* d_candidatePDF = nullptr;
  int nElements = 0;
  DataT truthklDivergence = 0;
  DataT computedklDivergence = 0;
  cudaStream_t stream;
};

//setting test parameter values
const std::vector<klDivergenceParam> inputs = {
  {500, 0.000001}, {200, 0.001}, {5000, 0.000001}, {500000, 0.000001}

};

//writing the test suite
typedef klDivergenceTest<double> klDivergenceTestClass;
TEST_P(klDivergenceTestClass, Result) {
  ASSERT_NEAR(computedklDivergence, truthklDivergence, params.tolerance);
}
INSTANTIATE_TEST_CASE_P(klDivergence, klDivergenceTestClass,
                        ::testing::ValuesIn(inputs));

}  //end namespace Metrics
}  //end namespace MLCommon
>>>>>>> 0dcab16e
<|MERGE_RESOLUTION|>--- conflicted
+++ resolved
@@ -1,4 +1,3 @@
-<<<<<<< HEAD
 /*
  * Copyright (c) 2019-2020, NVIDIA CORPORATION.
  *
@@ -14,13 +13,12 @@
  * See the License for the specific language governing permissions and
  * limitations under the License.
  */
-
 #include <common/cudart_utils.h>
 #include <gtest/gtest.h>
-#include <metrics/klDivergence.h>
 #include <algorithm>
 #include <cuml/common/cuml_allocator.hpp>
 #include <iostream>
+#include <metrics/klDivergence.cuh>
 #include <random>
 #include "test_utils.h"
 
@@ -114,121 +112,4 @@
                         ::testing::ValuesIn(inputs));
 
 }  //end namespace Metrics
-}  //end namespace MLCommon
-=======
-/*
- * Copyright (c) 2019, NVIDIA CORPORATION.
- *
- * Licensed under the Apache License, Version 2.0 (the "License");
- * you may not use this file except in compliance with the License.
- * You may obtain a copy of the License at
- *
- *     http://www.apache.org/licenses/LICENSE-2.0
- *
- * Unless required by applicable law or agreed to in writing, software
- * distributed under the License is distributed on an "AS IS" BASIS,
- * WITHOUT WARRANTIES OR CONDITIONS OF ANY KIND, either express or implied.
- * See the License for the specific language governing permissions and
- * limitations under the License.
- */
-#include <common/cudart_utils.h>
-#include <gtest/gtest.h>
-#include <algorithm>
-#include <cuml/common/cuml_allocator.hpp>
-#include <iostream>
-#include <random>
-#include "metrics/klDivergence.cuh"
-#include "test_utils.h"
-
-namespace MLCommon {
-namespace Metrics {
-
-//parameter structure definition
-struct klDivergenceParam {
-  int nElements;
-  double tolerance;
-};
-
-//test fixture class
-template <typename DataT>
-class klDivergenceTest : public ::testing::TestWithParam<klDivergenceParam> {
- protected:
-  //the constructor
-  void SetUp() override {
-    //getting the parameters
-    params = ::testing::TestWithParam<klDivergenceParam>::GetParam();
-
-    nElements = params.nElements;
-
-    //generating random value test input
-    std::vector<DataT> h_modelPDF(nElements, 0);
-    std::vector<DataT> h_candidatePDF(nElements, 0);
-    std::random_device rd;
-    std::default_random_engine dre(rd());
-    std::uniform_real_distribution<DataT> realGenerator(0.0, 1.0);
-
-    std::generate(h_modelPDF.begin(), h_modelPDF.end(),
-                  [&]() { return realGenerator(dre); });
-    std::generate(h_candidatePDF.begin(), h_candidatePDF.end(),
-                  [&]() { return realGenerator(dre); });
-
-    //allocating and initializing memory to the GPU
-    CUDA_CHECK(cudaStreamCreate(&stream));
-    MLCommon::allocate(d_modelPDF, nElements, true);
-    MLCommon::allocate(d_candidatePDF, nElements, true);
-
-    MLCommon::updateDevice(d_modelPDF, &h_modelPDF[0], (int)nElements, stream);
-    MLCommon::updateDevice(d_candidatePDF, &h_candidatePDF[0], (int)nElements,
-                           stream);
-    std::shared_ptr<MLCommon::deviceAllocator> allocator(
-      new defaultDeviceAllocator);
-
-    //generating the golden output
-    for (int i = 0; i < nElements; ++i) {
-      if (h_modelPDF[i] == 0.0)
-        truthklDivergence += 0;
-
-      else
-        truthklDivergence +=
-          h_modelPDF[i] * log(h_modelPDF[i] / h_candidatePDF[i]);
-    }
-
-    //calling the klDivergence CUDA implementation
-    computedklDivergence = MLCommon::Metrics::klDivergence(
-      d_modelPDF, d_candidatePDF, nElements, allocator, stream);
-  }
-
-  //the destructor
-  void TearDown() override {
-    CUDA_CHECK(cudaFree(d_modelPDF));
-    CUDA_CHECK(cudaFree(d_candidatePDF));
-    CUDA_CHECK(cudaStreamDestroy(stream));
-  }
-
-  //declaring the data values
-  klDivergenceParam params;
-  DataT* d_modelPDF = nullptr;
-  DataT* d_candidatePDF = nullptr;
-  int nElements = 0;
-  DataT truthklDivergence = 0;
-  DataT computedklDivergence = 0;
-  cudaStream_t stream;
-};
-
-//setting test parameter values
-const std::vector<klDivergenceParam> inputs = {
-  {500, 0.000001}, {200, 0.001}, {5000, 0.000001}, {500000, 0.000001}
-
-};
-
-//writing the test suite
-typedef klDivergenceTest<double> klDivergenceTestClass;
-TEST_P(klDivergenceTestClass, Result) {
-  ASSERT_NEAR(computedklDivergence, truthklDivergence, params.tolerance);
-}
-INSTANTIATE_TEST_CASE_P(klDivergence, klDivergenceTestClass,
-                        ::testing::ValuesIn(inputs));
-
-}  //end namespace Metrics
-}  //end namespace MLCommon
->>>>>>> 0dcab16e
+}  //end namespace MLCommon