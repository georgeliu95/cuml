--- conflicted
+++ resolved
@@ -194,16 +194,6 @@
   SimpleVec() : Super(COL_MAJOR) {}
 
   inline void reset(T *new_data, int n) { Super::reset(new_data, n, 1); }
-<<<<<<< HEAD
-=======
-
-  inline T operator[](int pos) const {
-    T tmp;
-    MLCommon::updateHost(&tmp, &this->data[pos], 1, 0);
-    CUDA_CHECK(cudaStreamSynchronize(0));
-    return tmp;
-  }
->>>>>>> 8bbc5e58
 };
 
 template <typename T>
@@ -236,13 +226,8 @@
   auto f = [] __device__(const T x, const T y) { return x * y; };
   MLCommon::LinAlg::mapThenSumReduce(tmp_dev, u.len, f, stream, u.data, v.data);
   T tmp_host;
-<<<<<<< HEAD
-  MLCommon::updateHostAsync(&tmp_host, tmp_dev, 1, stream);
+  MLCommon::updateHost(&tmp_host, tmp_dev, 1, stream);
   cudaStreamSynchronize(stream);
-=======
-  MLCommon::updateHost(&tmp_host, tmp_dev, 1, 0);
-  CUDA_CHECK(cudaStreamSynchronize(0));
->>>>>>> 8bbc5e58
   return tmp_host;
 }
 
@@ -261,13 +246,8 @@
   MLCommon::LinAlg::rowNorm(tmp_dev, u.data, u.len, 1, MLCommon::LinAlg::L1Norm,
                             true, stream, MLCommon::Nop<T>());
   T tmp_host;
-<<<<<<< HEAD
-  MLCommon::updateHostAsync(&tmp_host, tmp_dev, 1, stream);
+  MLCommon::updateHost(&tmp_host, tmp_dev, 1, stream);
   cudaStreamSynchronize(stream);
-=======
-  MLCommon::updateHost(&tmp_host, tmp_dev, 1, 0);
-  CUDA_CHECK(cudaStreamSynchronize(0));
->>>>>>> 8bbc5e58
   return tmp_host;
 }
 
